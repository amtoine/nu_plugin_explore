use anyhow::Result;
use crossterm::event::{DisableMouseCapture, EnableMouseCapture};
use crossterm::terminal::{self, EnterAlternateScreen, LeaveAlternateScreen};
use ratatui::backend::Backend;
use ratatui::prelude::Rect;
use ratatui::Terminal;
use std::io;
use std::panic;

use nu_protocol::Value;

use crate::app::App;
use crate::config::Config;
use crate::event::EventHandler;
use crate::ui;

<<<<<<< HEAD
/// render the whole ui
pub(super) fn render_ui(
    frame: &mut Frame<CrosstermBackend<console::Term>>,
    input: &Value,
    app: &App,
    config: &Config,
    error: Option<&str>,
) {
    render_data(frame, input, app, config);
    if config.show_cell_path {
        render_cell_path(frame, app);
    }

    match error {
        Some(err) => render_error(frame, err),
        None => {
            render_status_bar(frame, app, config);

            if app.mode == Mode::Insert {
                app.editor.render(frame, config);
            }
        }
    }
}

pub(super) fn render_error(frame: &mut Frame<CrosstermBackend<console::Term>>, error: &str) {
    let bottom_two_lines = Rect::new(0, frame.size().height - 2, frame.size().width, 2);

    let lines = vec![
        Line::from(Span::styled(
            format!("Err: {error}"),
            Style::default().fg(Color::Red),
        )),
        Line::from(Span::styled(
            "Press any key to continue exploring the data.",
            Style::default().fg(Color::Blue),
        )),
    ];

    frame.render_widget(
        Paragraph::new(lines).alignment(Alignment::Left),
        bottom_two_lines,
    );
}

/// a common representation for an explore row
#[derive(Clone, Debug, PartialEq)]
struct DataRowRepr {
    name: Option<String>,
    shape: String,
    data: String,
}

impl DataRowRepr {
    #[allow(dead_code)]
    fn unnamed(data: impl Into<String>, shape: impl Into<String>) -> Self {
        Self {
            name: None,
            shape: shape.into(),
            data: data.into(),
        }
    }

    #[allow(dead_code)]
    fn named(name: impl Into<String>, data: impl Into<String>, shape: impl Into<String>) -> Self {
        Self {
            name: Some(name.into()),
            shape: shape.into(),
            data: data.into(),
        }
    }
}

/// compute the preview representation of a list
///
/// > see the tests for detailed examples
fn repr_list(vals: &[Value]) -> DataRowRepr {
    let data = match vals.len() {
        0 => "[]".into(),
        1 => "[1 item]".into(),
        x => format!("[{} items]", x),
    };

    DataRowRepr {
        name: None,
        shape: "list".into(),
        data,
    }
}

/// compute the preview representation of a record
///
/// > see the tests for detailed examples
fn repr_record(cols: &[String]) -> DataRowRepr {
    let data = match cols.len() {
        0 => "{}".into(),
        1 => "{1 field}".into(),
        x => format!("{{{} fields}}", x),
    };

    DataRowRepr {
        name: None,
        shape: "record".into(),
        data,
    }
}

/// TODO: documentation
enum SpecialString {
    Url,
    Path,
}

impl std::fmt::Display for SpecialString {
    fn fmt(&self, f: &mut std::fmt::Formatter) -> std::fmt::Result {
        let repr = match self {
            Self::Url => "url".to_string(),
            Self::Path => "path".to_string(),
        };
        write!(f, "{}", repr)
    }
}

/// TODO: documentation
impl SpecialString {
    fn parse(input: &str) -> Option<Self> {
        if let Ok(url) = url::Url::parse(input) {
            if url.scheme() == "file" {
                Some(Self::Path)
            } else {
                Some(Self::Url)
            }
        } else if input.contains('/') {
            Some(Self::Path)
        } else {
            None
        }
    }
}

/// compute the preview representation of a simple value
///
/// > see the tests for detailed examples
fn repr_simple_value(value: &Value) -> DataRowRepr {
    let shape = match value {
        Value::String { val, .. } => match SpecialString::parse(val) {
            Some(x) => x.to_string(),
            None => value.get_type().to_string(),
        },
        x => x.get_type().to_string(),
    };
    DataRowRepr {
        name: None,
        shape,
        // FIXME: use a real config
        data: value.into_string(" ", &nu_protocol::Config::default()),
    }
}

/// compute the preview representation of a value
///
/// > see the tests for detailed examples
fn repr_value(value: &Value) -> DataRowRepr {
    match value {
        Value::List { vals, .. } => repr_list(vals),
        Value::Record { val: rec, .. } => repr_record(&rec.cols),
        x => repr_simple_value(x),
    }
}

/// compute the row / item representation of a complete Nushell Value
///
/// > see the tests for detailed examples
fn repr_data(data: &Value, cell_path: &[PathMember]) -> Vec<DataRowRepr> {
    match data.clone().follow_cell_path(cell_path, false) {
        Err(_) => panic!("unexpected error when following cell path during rendering"),
        Ok(Value::List { vals, .. }) => {
            if vals.is_empty() {
                vec![DataRowRepr {
                    name: None,
                    shape: "list".into(),
                    data: "[]".into(),
                }]
            } else {
                vals.iter().map(repr_value).collect::<Vec<DataRowRepr>>()
            }
        }
        Ok(Value::Record { val: rec, .. }) => {
            if rec.cols.is_empty() {
                vec![DataRowRepr {
                    name: None,
                    shape: "record".into(),
                    data: "{}".into(),
                }]
            } else {
                rec.iter()
                    .map(|(col, val)| {
                        let mut repr = repr_value(val);
                        repr.name = Some(col.to_string());
                        repr
                    })
                    .collect::<Vec<DataRowRepr>>()
            }
        }
        Ok(value) => vec![repr_simple_value(&value)],
    }
}

/// TODO: documentation
fn is_table(value: &Value, cell_path: &[PathMember]) -> Option<bool> {
    match value.clone().follow_cell_path(cell_path, false) {
        Ok(Value::List { vals, .. }) => {
            if vals.is_empty() {
                Some(false)
            } else {
                match vals[0] {
                    Value::Record { .. } => {
                        let first = vals[0].get_type().to_string();
                        Some(vals.iter().all(|v| v.get_type().to_string() == first))
                    }
                    _ => Some(false),
                }
            }
        }
        Ok(_) => Some(false),
        Err(_) => None,
    }
}

/// compute the representation of a complete Nushell table
///
/// > see the tests for detailed examples
fn repr_table(table: &[Value]) -> (Vec<String>, Vec<String>, Vec<Vec<String>>) {
    let shapes = table[0]
        .columns()
        .iter()
        .map(|c| table[0].get_data_by_key(c).unwrap().get_type().to_string())
        .collect();

    let rows = table
        .iter()
        .map(|v| {
            v.columns()
                .iter()
                .map(|c| repr_value(&v.get_data_by_key(c).unwrap()).data)
                .collect::<Vec<String>>()
        })
        .collect::<Vec<Vec<String>>>();

    (table[0].columns().to_vec(), shapes, rows)
}

/// render the whole data
///
/// the layout can be changed from [`crate::config::Config::layout`].
///
/// the data will be rendered on top of the bar, and on top of the cell path in case
/// [`crate::config::Config::show_cell_path`] is set to `true`.
fn render_data(
    frame: &mut Frame<CrosstermBackend<console::Term>>,
    data: &Value,
    app: &App,
    config: &Config,
) {
    let data_frame_height = if config.show_cell_path {
        frame.size().height - 2
    } else {
        frame.size().height - 1
    };
    let rect_without_bottom_bar = Rect::new(0, 0, frame.size().width, data_frame_height);

    let mut data_path = app.cell_path.members.clone();
    let current = if !app.is_at_bottom() {
        data_path.pop()
    } else {
        None
    };

    let normal_name_style = Style::default()
        .fg(config.colors.normal.name.foreground)
        .bg(config.colors.normal.name.background);
    let normal_data_style = Style::default()
        .fg(config.colors.normal.data.foreground)
        .bg(config.colors.normal.data.background);
    let normal_shape_style = Style::default()
        .fg(config.colors.normal.shape.foreground)
        .bg(config.colors.normal.shape.background);
    let highlight_style = Style::default()
        .fg(config.colors.selected.foreground)
        .bg(config.colors.selected.background)
        .add_modifier(config.colors.selected_modifier);

    let selected = match current {
        Some(PathMember::Int { val, .. }) => val,
        Some(PathMember::String { val, .. }) => data
            .clone()
            .follow_cell_path(&data_path, false)
            .expect("unexpected error when following cell path during rendering")
            .columns()
            .iter()
            .position(|x| x == &val)
            .unwrap_or(0),
        None => 0,
    };

    if is_table(data, &data_path).expect("cell path is invalid when checking for table") {
        let (columns, shapes, cells) = match data
            .clone()
            .follow_cell_path(&data_path, false)
            .expect("cell path invalid when rendering table")
        {
            Value::List { vals, .. } => repr_table(&vals),
            _ => panic!("value is a table but is not a list"),
        };

        let header = columns
            .iter()
            .zip(shapes)
            .map(|(c, s)| {
                let spans = vec![
                    Span::styled(c, normal_name_style),
                    " (".into(),
                    Span::styled(s, normal_shape_style),
                    ")".into(),
                ];

                Cell::from(Line::from(spans))
            })
            .collect::<Vec<Cell>>();

        let widths = header
            .iter()
            // FIXME: use an appropriate constraint here
            .map(|_| Constraint::Min(25))
            .collect::<Vec<Constraint>>();

        let header = Row::new(header).height(1);

        let rows: Vec<Row> = cells
            .iter()
            .map(|r| Row::new(r.iter().cloned().map(Cell::from).collect::<Vec<Cell>>()))
            .collect();

        let table = Table::new(rows)
            .header(header)
            .block(Block::default().borders(Borders::ALL))
            .highlight_style(highlight_style)
            .highlight_symbol(&config.colors.selected_symbol)
            .widths(&widths);

        frame.render_stateful_widget(
            table,
            rect_without_bottom_bar,
            &mut TableState::default().with_selected(Some(selected)),
        );

        return;
    }

    match config.layout {
        Layout::Compact => {
            let items: Vec<ListItem> = repr_data(data, &data_path)
                .iter()
                .cloned()
                .map(|row| {
                    let mut spans = vec![];
                    if let Some(name) = row.name {
                        spans.push(Span::styled(name, normal_name_style));
                        spans.push(": ".into());
                    }
                    spans.push("(".into());
                    spans.push(Span::styled(row.shape, normal_shape_style));
                    spans.push(") ".into());
                    spans.push(Span::styled(row.data, normal_data_style));

                    ListItem::new(Line::from(spans))
                })
                .collect();

            let items = List::new(items)
                .highlight_style(highlight_style)
                .highlight_symbol(&config.colors.selected_symbol);

            frame.render_stateful_widget(
                items,
                rect_without_bottom_bar,
                &mut ListState::default().with_selected(Some(selected)),
            )
        }
        Layout::Table => {
            let (header, rows, constraints) = match data.clone().follow_cell_path(&data_path, false)
            {
                Ok(Value::List { .. }) => {
                    let header = Row::new(vec![
                        Cell::from("item")
                            .style(normal_data_style.add_modifier(Modifier::REVERSED)),
                        Cell::from("shape")
                            .style(normal_shape_style.add_modifier(Modifier::REVERSED)),
                    ]);
                    let rows: Vec<Row> = repr_data(data, &data_path)
                        .iter()
                        .cloned()
                        .map(|row| {
                            let data_style = match row.data.as_str() {
                                "record" | "list" => normal_data_style.add_modifier(Modifier::DIM),
                                _ => normal_data_style,
                            };

                            Row::new(vec![
                                Cell::from(row.data).style(data_style),
                                Cell::from(row.shape).style(normal_shape_style),
                            ])
                        })
                        .collect();

                    let constraints = vec![Constraint::Percentage(90), Constraint::Percentage(10)];

                    (header, rows, constraints)
                }
                Ok(Value::Record { .. }) => {
                    let header = Row::new(vec![
                        Cell::from("key").style(normal_name_style.add_modifier(Modifier::REVERSED)),
                        Cell::from("field")
                            .style(normal_data_style.add_modifier(Modifier::REVERSED)),
                        Cell::from("shape")
                            .style(normal_shape_style.add_modifier(Modifier::REVERSED)),
                    ]);

                    let rows: Vec<Row> = repr_data(data, &data_path)
                        .iter()
                        .cloned()
                        .map(|row| {
                            let data_style = match row.data.as_str() {
                                "record" | "list" => normal_data_style.add_modifier(Modifier::DIM),
                                _ => normal_data_style,
                            };

                            Row::new(vec![
                                Cell::from(row.name.unwrap_or("".into())).style(normal_name_style),
                                Cell::from(row.data).style(data_style),
                                Cell::from(row.shape).style(normal_shape_style),
                            ])
                        })
                        .collect();

                    let constraints = vec![
                        Constraint::Percentage(20),
                        Constraint::Percentage(70),
                        Constraint::Percentage(10),
                    ];

                    (header, rows, constraints)
                }
                Ok(v) => {
                    let repr = repr_simple_value(&v);
                    let spans = vec![
                        Span::styled(repr.data, normal_data_style),
                        " is of shape ".into(),
                        Span::styled(repr.shape, normal_shape_style),
                    ];

                    frame.render_widget(
                        Paragraph::new(Line::from(spans))
                            .block(Block::default().borders(Borders::ALL))
                            .wrap(Wrap { trim: false }),
                        rect_without_bottom_bar,
                    );
                    return;
                }
                Err(_) => panic!("unexpected error when following cell path during rendering"),
            };

            let table = if config.show_table_header {
                Table::new(rows).header(header.height(1))
            } else {
                Table::new(rows)
            }
            .block(Block::default().borders(Borders::ALL))
            .highlight_style(highlight_style)
            .highlight_symbol(&config.colors.selected_symbol)
            .widths(&constraints);

            frame.render_stateful_widget(
                table,
                rect_without_bottom_bar,
                &mut TableState::default().with_selected(Some(selected)),
            )
        }
    }
}

/// render the cell path just above the status bar
///
/// this line can be removed through config, see [`crate::config::Config::show_cell_path`]
///
/// # Examples
/// > :bulb: **Note**  
/// > the `...` are here to signify that the bar might be truncated and the `||` at the start and
/// the end of the lines are just to represent the borders of the terminal but will not appear in
/// the TUI.
/// - at the beginning
/// ```text
/// ||cell path: $.   ...||
/// ```
/// - after some navigation, might look like
/// ```text
/// ||cell path: $.foo.bar.2.baz    ...||
/// ```
fn render_cell_path(frame: &mut Frame<CrosstermBackend<console::Term>>, app: &App) {
    let next_to_bottom_bar_rect = Rect::new(0, frame.size().height - 2, frame.size().width, 1);
    let cell_path = format!(
        "cell path: $.{}",
        app.cell_path
            .members
            .iter()
            .map(|m| {
                match m {
                    PathMember::Int { val, .. } => val.to_string(),
                    PathMember::String { val, .. } => val.to_string(),
                }
            })
            .collect::<Vec<String>>()
            .join(".")
    );

    frame.render_widget(
        Paragraph::new(cell_path).alignment(Alignment::Left),
        next_to_bottom_bar_rect,
    );
}

/// render the status bar at the bottom
///
/// the bar takes the last line of the TUI only and renders, from left to right
/// - the current mode
/// - hints about next bindings to press and actions to do
///
/// the color depending of the mode is completely configurable!
///
/// # Examples
/// > :bulb: **Note**  
/// > - the `...` are here to signify that the bar might be truncated and the `||` at the start and
/// the end of the lines are just to represent the borders of the terminal but will not appear in
/// the TUI.
/// > - these examples use the default bindings
/// - in NORMAL mode
/// ```text
/// ||NORMAL  ...                                     i to INSERT | hjkl to move around | p to peek | q to quit||
/// ```
/// - in INSERT mode
/// ```text
/// ||INSERT  ...                                                                               <esc> to NORMAL||
/// ```
/// - in PEEKING mode
/// ```text
/// ||PEEKING ... <esc> to NORMAL | a to peek all | c to peek current view | u to peek under cursor | q to quit||
/// ```
fn render_status_bar(
    frame: &mut Frame<CrosstermBackend<console::Term>>,
    app: &App,
    config: &Config,
) {
    let bottom_bar_rect = Rect::new(0, frame.size().height - 1, frame.size().width, 1);

    let bg_style = match app.mode {
        Mode::Normal => Style::default().bg(config.colors.status_bar.normal.background),
        Mode::Insert => Style::default().bg(config.colors.status_bar.insert.background),
        Mode::Peeking => Style::default().bg(config.colors.status_bar.peek.background),
        Mode::Bottom => Style::default().bg(config.colors.status_bar.bottom.background),
    };

    let style = match app.mode {
        Mode::Normal => bg_style.fg(config.colors.status_bar.normal.foreground),
        Mode::Insert => bg_style.fg(config.colors.status_bar.insert.foreground),
        Mode::Peeking => bg_style.fg(config.colors.status_bar.peek.foreground),
        Mode::Bottom => bg_style.fg(config.colors.status_bar.bottom.foreground),
    };

    let hints = match app.mode {
        Mode::Normal => format!(
            "{} to {} | {}{}{}{} to move around | {} to peek | {} to quit",
            repr_keycode(&config.keybindings.insert),
            Mode::Insert,
            repr_keycode(&config.keybindings.navigation.left),
            repr_keycode(&config.keybindings.navigation.down),
            repr_keycode(&config.keybindings.navigation.up),
            repr_keycode(&config.keybindings.navigation.right),
            repr_keycode(&config.keybindings.peek),
            repr_keycode(&config.keybindings.quit),
        ),
        Mode::Insert => format!(
            "{} to quit | {}{}{}{} to move the cursor | {}{} to delete characters | {} to confirm",
            repr_keycode(&Key::Escape),
            repr_keycode(&Key::ArrowLeft),
            repr_keycode(&Key::ArrowRight),
            repr_keycode(&Key::ArrowUp),
            repr_keycode(&Key::ArrowDown),
            repr_keycode(&Key::Backspace),
            repr_keycode(&Key::Del),
            repr_keycode(&Key::Enter),
        ),
        Mode::Peeking => format!(
            "{} to {} | {} to peek all | {} to peek current view | {} to peek under cursor | {} to peek the cell path",
            repr_keycode(&config.keybindings.normal),
            Mode::Normal,
            repr_keycode(&config.keybindings.peeking.all),
            repr_keycode(&config.keybindings.peeking.view),
            repr_keycode(&config.keybindings.peeking.under),
            repr_keycode(&config.keybindings.peeking.cell_path),
        ),
        Mode::Bottom => format!(
            "{} to {} | {} to peek | {} to quit",
            repr_keycode(&config.keybindings.navigation.left),
            Mode::Normal,
            repr_keycode(&config.keybindings.peek),
            repr_keycode(&config.keybindings.quit),
        ),
    };

    let left = Line::from(Span::styled(
        format!(" {} ", app.mode),
        style.add_modifier(Modifier::REVERSED),
    ));
    let right = Line::from(Span::styled(hints, style));

    frame.render_widget(
        Paragraph::new(left)
            .alignment(Alignment::Left)
            .style(bg_style),
        bottom_bar_rect,
    );
    frame.render_widget(
        Paragraph::new(right).alignment(Alignment::Right),
        bottom_bar_rect,
    );
}

// TODO: add proper assert error messages
#[cfg(test)]
mod tests {
    use super::{is_table, repr_data, repr_list, repr_record, repr_simple_value, DataRowRepr};
    use crate::tui::repr_table;
    use nu_protocol::{record, Value};

    #[test]
    fn simple_value() {
        #[rustfmt::skip]
        let cases = vec![
            (Value::test_string("foo"), DataRowRepr::unnamed("foo", "string")),
            (Value::test_int(1), DataRowRepr::unnamed("1", "int")),
            (Value::test_bool(true), DataRowRepr::unnamed("true", "bool")),
            (Value::test_nothing(), DataRowRepr::unnamed("", "nothing")),
            (Value::test_string("foo"), DataRowRepr::unnamed("foo", "string")),
            (Value::test_string("https://google.com"), DataRowRepr::unnamed("https://google.com", "url")),
            (Value::test_string("file:///some/file"), DataRowRepr::unnamed("file:///some/file", "path")),
            (Value::test_string("/path/to/something"), DataRowRepr::unnamed("/path/to/something", "path")),
            (Value::test_string("relative/path/"), DataRowRepr::unnamed("relative/path/", "path")),
            (Value::test_string("./relative/path/"), DataRowRepr::unnamed("./relative/path/", "path")),
            (Value::test_string("../../relative/path/"), DataRowRepr::unnamed("../../relative/path/", "path")),
            (Value::test_string("file:"), DataRowRepr::unnamed("file:", "path")),
            (
                Value::test_string("normal string with a / inside"),
                DataRowRepr::unnamed("normal string with a / inside", "path")
            ),
        ];

        for (value, expected) in cases {
            assert_eq!(repr_simple_value(&value), expected);
        }
    }

    #[test]
    fn list() {
        let list = vec![
            Value::test_string("a"),
            Value::test_int(1),
            Value::test_bool(false),
        ];

        #[rustfmt::skip]
        let cases = vec![
            (list, DataRowRepr::unnamed("[3 items]", "list")),
            (vec![], DataRowRepr::unnamed("[]", "list")),
            (vec![Value::test_nothing()], DataRowRepr::unnamed("[1 item]", "list")),
        ];

        for (list, expected) in cases {
            assert_eq!(repr_list(&list), expected);
        }
    }

    #[test]
    fn record() {
        #[rustfmt::skip]
        let cases = vec![
            (vec!["a", "b", "c"], DataRowRepr::unnamed("{3 fields}", "record")),
            (vec![], DataRowRepr::unnamed("{}", "record")),
            (vec!["a"], DataRowRepr::unnamed("{1 field}", "record")),
        ];

        for (record, expected) in cases {
            assert_eq!(
                repr_record(
                    &record
                        .iter()
                        .map(|x| x.to_string())
                        .collect::<Vec<String>>()
                ),
                expected
            );
        }
    }

    #[ignore = "repr_value is just a direct wrapper around repr_list, repr_record and repr_simple_value"]
    #[test]
    fn value() {}

    #[test]
    fn data() {
        let data = Value::test_record(record! {
            "l" => Value::test_list(vec![
                Value::test_string("my"),
                Value::test_string("list"),
                Value::test_string("elements"),
            ]),
            "r" => Value::test_record(record! {
                "a" => Value::test_int(1),
                "b" => Value::test_int(2),
            }),
            "s" => Value::test_string("some string"),
            "i" => Value::test_int(123),
        });

        let result = repr_data(&data, &[]);
        let expected: Vec<DataRowRepr> = vec![
            DataRowRepr::named("l", "[3 items]", "list"),
            DataRowRepr::named("r", "{2 fields}", "record"),
            DataRowRepr::named("s", "some string", "string"),
            DataRowRepr::named("i", "123", "int"),
        ];
        assert_eq!(result, expected);
    }

    #[test]
    fn is_a_table() {
        #[rustfmt::skip]
        let table = Value::test_list(vec![
            Value::test_record(record! {
                "a" => Value::test_string("a"),
                "b" => Value::test_int(1),
            }),
            Value::test_record(record! {
                "a" => Value::test_string("a"),
                "b" => Value::test_int(1),
            }),
        ]);
        assert_eq!(is_table(&table, &[]), Some(true));

        #[rustfmt::skip]
        let not_a_table = Value::test_list(vec![
            Value::test_record(record! {
                "a" => Value::test_string("a"),
            }),
            Value::test_record(record! {
                "a" => Value::test_string("a"),
                "b" => Value::test_int(1),
            }),
        ]);
        assert_eq!(is_table(&not_a_table, &[]), Some(false));

        assert_eq!(is_table(&Value::test_int(0), &[]), Some(false));
    }

    #[test]
    fn table() {
        #[rustfmt::skip]
        let table = vec![
            Value::test_record(record! {
                "a" => Value::test_string("x"),
                "b" => Value::test_int(1),
            }),
            Value::test_record(record! {
                "a" => Value::test_string("y"),
                "b" => Value::test_int(2),
            }),
        ];

        let expected = (
            vec!["a".into(), "b".into()],
            vec!["string".into(), "int".into()],
            vec![vec!["x".into(), "1".into()], vec!["y".into(), "2".into()]],
        );

        assert_eq!(repr_table(&table), expected);
=======
/// Representation of a terminal user interface.
///
/// It is responsible for setting up the terminal,
/// initializing the interface and handling the draw events.
#[derive(Debug)]
pub struct Tui<B: Backend> {
    /// Interface to the Terminal.
    terminal: Terminal<B>,
    /// Terminal event handler.
    pub events: EventHandler,
}

impl<B: Backend> Tui<B> {
    /// Constructs a new instance of [`Tui`].
    pub fn new(terminal: Terminal<B>, events: EventHandler) -> Self {
        Self { terminal, events }
    }

    /// Initializes the terminal interface.
    ///
    /// It enables the raw mode and sets terminal properties.
    pub fn init(&mut self) -> Result<()> {
        terminal::enable_raw_mode()?;
        crossterm::execute!(io::stderr(), EnterAlternateScreen, EnableMouseCapture)?;

        // Define a custom panic hook to reset the terminal properties.
        // This way, you won't have your terminal messed up if an unexpected error happens.
        let panic_hook = panic::take_hook();
        panic::set_hook(Box::new(move |panic| {
            Self::reset().expect("failed to reset the terminal");
            panic_hook(panic);
        }));

        self.terminal.hide_cursor()?;
        self.terminal.clear()?;
        Ok(())
    }

    /// [`Draw`] the terminal interface by [`rendering`] the widgets.
    ///
    /// [`Draw`]: tui::Terminal::draw
    /// [`rendering`]: crate::ui:render
    pub fn draw(
        &mut self,
        app: &mut App,
        input: &Value,
        config: &Config,
        error: Option<&str>,
    ) -> Result<()> {
        self.terminal
            .draw(|frame| ui::render_ui(frame, input, app, config, error))?;
        Ok(())
    }

    /// Resets the terminal interface.
    ///
    /// This function is also used for the panic hook to revert
    /// the terminal properties if unexpected errors occur.
    fn reset() -> Result<()> {
        terminal::disable_raw_mode()?;
        crossterm::execute!(io::stderr(), LeaveAlternateScreen, DisableMouseCapture)?;
        Ok(())
    }

    /// Exits the terminal interface.
    ///
    /// It disables the raw mode and reverts back the terminal properties.
    pub fn exit(&mut self) -> Result<()> {
        Self::reset()?;
        self.terminal.show_cursor()?;
        Ok(())
    }

    pub fn size(&self) -> Result<Rect> {
        Ok(self.terminal.size()?)
>>>>>>> c7e87e38
    }
}<|MERGE_RESOLUTION|>--- conflicted
+++ resolved
@@ -14,802 +14,6 @@
 use crate::event::EventHandler;
 use crate::ui;
 
-<<<<<<< HEAD
-/// render the whole ui
-pub(super) fn render_ui(
-    frame: &mut Frame<CrosstermBackend<console::Term>>,
-    input: &Value,
-    app: &App,
-    config: &Config,
-    error: Option<&str>,
-) {
-    render_data(frame, input, app, config);
-    if config.show_cell_path {
-        render_cell_path(frame, app);
-    }
-
-    match error {
-        Some(err) => render_error(frame, err),
-        None => {
-            render_status_bar(frame, app, config);
-
-            if app.mode == Mode::Insert {
-                app.editor.render(frame, config);
-            }
-        }
-    }
-}
-
-pub(super) fn render_error(frame: &mut Frame<CrosstermBackend<console::Term>>, error: &str) {
-    let bottom_two_lines = Rect::new(0, frame.size().height - 2, frame.size().width, 2);
-
-    let lines = vec![
-        Line::from(Span::styled(
-            format!("Err: {error}"),
-            Style::default().fg(Color::Red),
-        )),
-        Line::from(Span::styled(
-            "Press any key to continue exploring the data.",
-            Style::default().fg(Color::Blue),
-        )),
-    ];
-
-    frame.render_widget(
-        Paragraph::new(lines).alignment(Alignment::Left),
-        bottom_two_lines,
-    );
-}
-
-/// a common representation for an explore row
-#[derive(Clone, Debug, PartialEq)]
-struct DataRowRepr {
-    name: Option<String>,
-    shape: String,
-    data: String,
-}
-
-impl DataRowRepr {
-    #[allow(dead_code)]
-    fn unnamed(data: impl Into<String>, shape: impl Into<String>) -> Self {
-        Self {
-            name: None,
-            shape: shape.into(),
-            data: data.into(),
-        }
-    }
-
-    #[allow(dead_code)]
-    fn named(name: impl Into<String>, data: impl Into<String>, shape: impl Into<String>) -> Self {
-        Self {
-            name: Some(name.into()),
-            shape: shape.into(),
-            data: data.into(),
-        }
-    }
-}
-
-/// compute the preview representation of a list
-///
-/// > see the tests for detailed examples
-fn repr_list(vals: &[Value]) -> DataRowRepr {
-    let data = match vals.len() {
-        0 => "[]".into(),
-        1 => "[1 item]".into(),
-        x => format!("[{} items]", x),
-    };
-
-    DataRowRepr {
-        name: None,
-        shape: "list".into(),
-        data,
-    }
-}
-
-/// compute the preview representation of a record
-///
-/// > see the tests for detailed examples
-fn repr_record(cols: &[String]) -> DataRowRepr {
-    let data = match cols.len() {
-        0 => "{}".into(),
-        1 => "{1 field}".into(),
-        x => format!("{{{} fields}}", x),
-    };
-
-    DataRowRepr {
-        name: None,
-        shape: "record".into(),
-        data,
-    }
-}
-
-/// TODO: documentation
-enum SpecialString {
-    Url,
-    Path,
-}
-
-impl std::fmt::Display for SpecialString {
-    fn fmt(&self, f: &mut std::fmt::Formatter) -> std::fmt::Result {
-        let repr = match self {
-            Self::Url => "url".to_string(),
-            Self::Path => "path".to_string(),
-        };
-        write!(f, "{}", repr)
-    }
-}
-
-/// TODO: documentation
-impl SpecialString {
-    fn parse(input: &str) -> Option<Self> {
-        if let Ok(url) = url::Url::parse(input) {
-            if url.scheme() == "file" {
-                Some(Self::Path)
-            } else {
-                Some(Self::Url)
-            }
-        } else if input.contains('/') {
-            Some(Self::Path)
-        } else {
-            None
-        }
-    }
-}
-
-/// compute the preview representation of a simple value
-///
-/// > see the tests for detailed examples
-fn repr_simple_value(value: &Value) -> DataRowRepr {
-    let shape = match value {
-        Value::String { val, .. } => match SpecialString::parse(val) {
-            Some(x) => x.to_string(),
-            None => value.get_type().to_string(),
-        },
-        x => x.get_type().to_string(),
-    };
-    DataRowRepr {
-        name: None,
-        shape,
-        // FIXME: use a real config
-        data: value.into_string(" ", &nu_protocol::Config::default()),
-    }
-}
-
-/// compute the preview representation of a value
-///
-/// > see the tests for detailed examples
-fn repr_value(value: &Value) -> DataRowRepr {
-    match value {
-        Value::List { vals, .. } => repr_list(vals),
-        Value::Record { val: rec, .. } => repr_record(&rec.cols),
-        x => repr_simple_value(x),
-    }
-}
-
-/// compute the row / item representation of a complete Nushell Value
-///
-/// > see the tests for detailed examples
-fn repr_data(data: &Value, cell_path: &[PathMember]) -> Vec<DataRowRepr> {
-    match data.clone().follow_cell_path(cell_path, false) {
-        Err(_) => panic!("unexpected error when following cell path during rendering"),
-        Ok(Value::List { vals, .. }) => {
-            if vals.is_empty() {
-                vec![DataRowRepr {
-                    name: None,
-                    shape: "list".into(),
-                    data: "[]".into(),
-                }]
-            } else {
-                vals.iter().map(repr_value).collect::<Vec<DataRowRepr>>()
-            }
-        }
-        Ok(Value::Record { val: rec, .. }) => {
-            if rec.cols.is_empty() {
-                vec![DataRowRepr {
-                    name: None,
-                    shape: "record".into(),
-                    data: "{}".into(),
-                }]
-            } else {
-                rec.iter()
-                    .map(|(col, val)| {
-                        let mut repr = repr_value(val);
-                        repr.name = Some(col.to_string());
-                        repr
-                    })
-                    .collect::<Vec<DataRowRepr>>()
-            }
-        }
-        Ok(value) => vec![repr_simple_value(&value)],
-    }
-}
-
-/// TODO: documentation
-fn is_table(value: &Value, cell_path: &[PathMember]) -> Option<bool> {
-    match value.clone().follow_cell_path(cell_path, false) {
-        Ok(Value::List { vals, .. }) => {
-            if vals.is_empty() {
-                Some(false)
-            } else {
-                match vals[0] {
-                    Value::Record { .. } => {
-                        let first = vals[0].get_type().to_string();
-                        Some(vals.iter().all(|v| v.get_type().to_string() == first))
-                    }
-                    _ => Some(false),
-                }
-            }
-        }
-        Ok(_) => Some(false),
-        Err(_) => None,
-    }
-}
-
-/// compute the representation of a complete Nushell table
-///
-/// > see the tests for detailed examples
-fn repr_table(table: &[Value]) -> (Vec<String>, Vec<String>, Vec<Vec<String>>) {
-    let shapes = table[0]
-        .columns()
-        .iter()
-        .map(|c| table[0].get_data_by_key(c).unwrap().get_type().to_string())
-        .collect();
-
-    let rows = table
-        .iter()
-        .map(|v| {
-            v.columns()
-                .iter()
-                .map(|c| repr_value(&v.get_data_by_key(c).unwrap()).data)
-                .collect::<Vec<String>>()
-        })
-        .collect::<Vec<Vec<String>>>();
-
-    (table[0].columns().to_vec(), shapes, rows)
-}
-
-/// render the whole data
-///
-/// the layout can be changed from [`crate::config::Config::layout`].
-///
-/// the data will be rendered on top of the bar, and on top of the cell path in case
-/// [`crate::config::Config::show_cell_path`] is set to `true`.
-fn render_data(
-    frame: &mut Frame<CrosstermBackend<console::Term>>,
-    data: &Value,
-    app: &App,
-    config: &Config,
-) {
-    let data_frame_height = if config.show_cell_path {
-        frame.size().height - 2
-    } else {
-        frame.size().height - 1
-    };
-    let rect_without_bottom_bar = Rect::new(0, 0, frame.size().width, data_frame_height);
-
-    let mut data_path = app.cell_path.members.clone();
-    let current = if !app.is_at_bottom() {
-        data_path.pop()
-    } else {
-        None
-    };
-
-    let normal_name_style = Style::default()
-        .fg(config.colors.normal.name.foreground)
-        .bg(config.colors.normal.name.background);
-    let normal_data_style = Style::default()
-        .fg(config.colors.normal.data.foreground)
-        .bg(config.colors.normal.data.background);
-    let normal_shape_style = Style::default()
-        .fg(config.colors.normal.shape.foreground)
-        .bg(config.colors.normal.shape.background);
-    let highlight_style = Style::default()
-        .fg(config.colors.selected.foreground)
-        .bg(config.colors.selected.background)
-        .add_modifier(config.colors.selected_modifier);
-
-    let selected = match current {
-        Some(PathMember::Int { val, .. }) => val,
-        Some(PathMember::String { val, .. }) => data
-            .clone()
-            .follow_cell_path(&data_path, false)
-            .expect("unexpected error when following cell path during rendering")
-            .columns()
-            .iter()
-            .position(|x| x == &val)
-            .unwrap_or(0),
-        None => 0,
-    };
-
-    if is_table(data, &data_path).expect("cell path is invalid when checking for table") {
-        let (columns, shapes, cells) = match data
-            .clone()
-            .follow_cell_path(&data_path, false)
-            .expect("cell path invalid when rendering table")
-        {
-            Value::List { vals, .. } => repr_table(&vals),
-            _ => panic!("value is a table but is not a list"),
-        };
-
-        let header = columns
-            .iter()
-            .zip(shapes)
-            .map(|(c, s)| {
-                let spans = vec![
-                    Span::styled(c, normal_name_style),
-                    " (".into(),
-                    Span::styled(s, normal_shape_style),
-                    ")".into(),
-                ];
-
-                Cell::from(Line::from(spans))
-            })
-            .collect::<Vec<Cell>>();
-
-        let widths = header
-            .iter()
-            // FIXME: use an appropriate constraint here
-            .map(|_| Constraint::Min(25))
-            .collect::<Vec<Constraint>>();
-
-        let header = Row::new(header).height(1);
-
-        let rows: Vec<Row> = cells
-            .iter()
-            .map(|r| Row::new(r.iter().cloned().map(Cell::from).collect::<Vec<Cell>>()))
-            .collect();
-
-        let table = Table::new(rows)
-            .header(header)
-            .block(Block::default().borders(Borders::ALL))
-            .highlight_style(highlight_style)
-            .highlight_symbol(&config.colors.selected_symbol)
-            .widths(&widths);
-
-        frame.render_stateful_widget(
-            table,
-            rect_without_bottom_bar,
-            &mut TableState::default().with_selected(Some(selected)),
-        );
-
-        return;
-    }
-
-    match config.layout {
-        Layout::Compact => {
-            let items: Vec<ListItem> = repr_data(data, &data_path)
-                .iter()
-                .cloned()
-                .map(|row| {
-                    let mut spans = vec![];
-                    if let Some(name) = row.name {
-                        spans.push(Span::styled(name, normal_name_style));
-                        spans.push(": ".into());
-                    }
-                    spans.push("(".into());
-                    spans.push(Span::styled(row.shape, normal_shape_style));
-                    spans.push(") ".into());
-                    spans.push(Span::styled(row.data, normal_data_style));
-
-                    ListItem::new(Line::from(spans))
-                })
-                .collect();
-
-            let items = List::new(items)
-                .highlight_style(highlight_style)
-                .highlight_symbol(&config.colors.selected_symbol);
-
-            frame.render_stateful_widget(
-                items,
-                rect_without_bottom_bar,
-                &mut ListState::default().with_selected(Some(selected)),
-            )
-        }
-        Layout::Table => {
-            let (header, rows, constraints) = match data.clone().follow_cell_path(&data_path, false)
-            {
-                Ok(Value::List { .. }) => {
-                    let header = Row::new(vec![
-                        Cell::from("item")
-                            .style(normal_data_style.add_modifier(Modifier::REVERSED)),
-                        Cell::from("shape")
-                            .style(normal_shape_style.add_modifier(Modifier::REVERSED)),
-                    ]);
-                    let rows: Vec<Row> = repr_data(data, &data_path)
-                        .iter()
-                        .cloned()
-                        .map(|row| {
-                            let data_style = match row.data.as_str() {
-                                "record" | "list" => normal_data_style.add_modifier(Modifier::DIM),
-                                _ => normal_data_style,
-                            };
-
-                            Row::new(vec![
-                                Cell::from(row.data).style(data_style),
-                                Cell::from(row.shape).style(normal_shape_style),
-                            ])
-                        })
-                        .collect();
-
-                    let constraints = vec![Constraint::Percentage(90), Constraint::Percentage(10)];
-
-                    (header, rows, constraints)
-                }
-                Ok(Value::Record { .. }) => {
-                    let header = Row::new(vec![
-                        Cell::from("key").style(normal_name_style.add_modifier(Modifier::REVERSED)),
-                        Cell::from("field")
-                            .style(normal_data_style.add_modifier(Modifier::REVERSED)),
-                        Cell::from("shape")
-                            .style(normal_shape_style.add_modifier(Modifier::REVERSED)),
-                    ]);
-
-                    let rows: Vec<Row> = repr_data(data, &data_path)
-                        .iter()
-                        .cloned()
-                        .map(|row| {
-                            let data_style = match row.data.as_str() {
-                                "record" | "list" => normal_data_style.add_modifier(Modifier::DIM),
-                                _ => normal_data_style,
-                            };
-
-                            Row::new(vec![
-                                Cell::from(row.name.unwrap_or("".into())).style(normal_name_style),
-                                Cell::from(row.data).style(data_style),
-                                Cell::from(row.shape).style(normal_shape_style),
-                            ])
-                        })
-                        .collect();
-
-                    let constraints = vec![
-                        Constraint::Percentage(20),
-                        Constraint::Percentage(70),
-                        Constraint::Percentage(10),
-                    ];
-
-                    (header, rows, constraints)
-                }
-                Ok(v) => {
-                    let repr = repr_simple_value(&v);
-                    let spans = vec![
-                        Span::styled(repr.data, normal_data_style),
-                        " is of shape ".into(),
-                        Span::styled(repr.shape, normal_shape_style),
-                    ];
-
-                    frame.render_widget(
-                        Paragraph::new(Line::from(spans))
-                            .block(Block::default().borders(Borders::ALL))
-                            .wrap(Wrap { trim: false }),
-                        rect_without_bottom_bar,
-                    );
-                    return;
-                }
-                Err(_) => panic!("unexpected error when following cell path during rendering"),
-            };
-
-            let table = if config.show_table_header {
-                Table::new(rows).header(header.height(1))
-            } else {
-                Table::new(rows)
-            }
-            .block(Block::default().borders(Borders::ALL))
-            .highlight_style(highlight_style)
-            .highlight_symbol(&config.colors.selected_symbol)
-            .widths(&constraints);
-
-            frame.render_stateful_widget(
-                table,
-                rect_without_bottom_bar,
-                &mut TableState::default().with_selected(Some(selected)),
-            )
-        }
-    }
-}
-
-/// render the cell path just above the status bar
-///
-/// this line can be removed through config, see [`crate::config::Config::show_cell_path`]
-///
-/// # Examples
-/// > :bulb: **Note**  
-/// > the `...` are here to signify that the bar might be truncated and the `||` at the start and
-/// the end of the lines are just to represent the borders of the terminal but will not appear in
-/// the TUI.
-/// - at the beginning
-/// ```text
-/// ||cell path: $.   ...||
-/// ```
-/// - after some navigation, might look like
-/// ```text
-/// ||cell path: $.foo.bar.2.baz    ...||
-/// ```
-fn render_cell_path(frame: &mut Frame<CrosstermBackend<console::Term>>, app: &App) {
-    let next_to_bottom_bar_rect = Rect::new(0, frame.size().height - 2, frame.size().width, 1);
-    let cell_path = format!(
-        "cell path: $.{}",
-        app.cell_path
-            .members
-            .iter()
-            .map(|m| {
-                match m {
-                    PathMember::Int { val, .. } => val.to_string(),
-                    PathMember::String { val, .. } => val.to_string(),
-                }
-            })
-            .collect::<Vec<String>>()
-            .join(".")
-    );
-
-    frame.render_widget(
-        Paragraph::new(cell_path).alignment(Alignment::Left),
-        next_to_bottom_bar_rect,
-    );
-}
-
-/// render the status bar at the bottom
-///
-/// the bar takes the last line of the TUI only and renders, from left to right
-/// - the current mode
-/// - hints about next bindings to press and actions to do
-///
-/// the color depending of the mode is completely configurable!
-///
-/// # Examples
-/// > :bulb: **Note**  
-/// > - the `...` are here to signify that the bar might be truncated and the `||` at the start and
-/// the end of the lines are just to represent the borders of the terminal but will not appear in
-/// the TUI.
-/// > - these examples use the default bindings
-/// - in NORMAL mode
-/// ```text
-/// ||NORMAL  ...                                     i to INSERT | hjkl to move around | p to peek | q to quit||
-/// ```
-/// - in INSERT mode
-/// ```text
-/// ||INSERT  ...                                                                               <esc> to NORMAL||
-/// ```
-/// - in PEEKING mode
-/// ```text
-/// ||PEEKING ... <esc> to NORMAL | a to peek all | c to peek current view | u to peek under cursor | q to quit||
-/// ```
-fn render_status_bar(
-    frame: &mut Frame<CrosstermBackend<console::Term>>,
-    app: &App,
-    config: &Config,
-) {
-    let bottom_bar_rect = Rect::new(0, frame.size().height - 1, frame.size().width, 1);
-
-    let bg_style = match app.mode {
-        Mode::Normal => Style::default().bg(config.colors.status_bar.normal.background),
-        Mode::Insert => Style::default().bg(config.colors.status_bar.insert.background),
-        Mode::Peeking => Style::default().bg(config.colors.status_bar.peek.background),
-        Mode::Bottom => Style::default().bg(config.colors.status_bar.bottom.background),
-    };
-
-    let style = match app.mode {
-        Mode::Normal => bg_style.fg(config.colors.status_bar.normal.foreground),
-        Mode::Insert => bg_style.fg(config.colors.status_bar.insert.foreground),
-        Mode::Peeking => bg_style.fg(config.colors.status_bar.peek.foreground),
-        Mode::Bottom => bg_style.fg(config.colors.status_bar.bottom.foreground),
-    };
-
-    let hints = match app.mode {
-        Mode::Normal => format!(
-            "{} to {} | {}{}{}{} to move around | {} to peek | {} to quit",
-            repr_keycode(&config.keybindings.insert),
-            Mode::Insert,
-            repr_keycode(&config.keybindings.navigation.left),
-            repr_keycode(&config.keybindings.navigation.down),
-            repr_keycode(&config.keybindings.navigation.up),
-            repr_keycode(&config.keybindings.navigation.right),
-            repr_keycode(&config.keybindings.peek),
-            repr_keycode(&config.keybindings.quit),
-        ),
-        Mode::Insert => format!(
-            "{} to quit | {}{}{}{} to move the cursor | {}{} to delete characters | {} to confirm",
-            repr_keycode(&Key::Escape),
-            repr_keycode(&Key::ArrowLeft),
-            repr_keycode(&Key::ArrowRight),
-            repr_keycode(&Key::ArrowUp),
-            repr_keycode(&Key::ArrowDown),
-            repr_keycode(&Key::Backspace),
-            repr_keycode(&Key::Del),
-            repr_keycode(&Key::Enter),
-        ),
-        Mode::Peeking => format!(
-            "{} to {} | {} to peek all | {} to peek current view | {} to peek under cursor | {} to peek the cell path",
-            repr_keycode(&config.keybindings.normal),
-            Mode::Normal,
-            repr_keycode(&config.keybindings.peeking.all),
-            repr_keycode(&config.keybindings.peeking.view),
-            repr_keycode(&config.keybindings.peeking.under),
-            repr_keycode(&config.keybindings.peeking.cell_path),
-        ),
-        Mode::Bottom => format!(
-            "{} to {} | {} to peek | {} to quit",
-            repr_keycode(&config.keybindings.navigation.left),
-            Mode::Normal,
-            repr_keycode(&config.keybindings.peek),
-            repr_keycode(&config.keybindings.quit),
-        ),
-    };
-
-    let left = Line::from(Span::styled(
-        format!(" {} ", app.mode),
-        style.add_modifier(Modifier::REVERSED),
-    ));
-    let right = Line::from(Span::styled(hints, style));
-
-    frame.render_widget(
-        Paragraph::new(left)
-            .alignment(Alignment::Left)
-            .style(bg_style),
-        bottom_bar_rect,
-    );
-    frame.render_widget(
-        Paragraph::new(right).alignment(Alignment::Right),
-        bottom_bar_rect,
-    );
-}
-
-// TODO: add proper assert error messages
-#[cfg(test)]
-mod tests {
-    use super::{is_table, repr_data, repr_list, repr_record, repr_simple_value, DataRowRepr};
-    use crate::tui::repr_table;
-    use nu_protocol::{record, Value};
-
-    #[test]
-    fn simple_value() {
-        #[rustfmt::skip]
-        let cases = vec![
-            (Value::test_string("foo"), DataRowRepr::unnamed("foo", "string")),
-            (Value::test_int(1), DataRowRepr::unnamed("1", "int")),
-            (Value::test_bool(true), DataRowRepr::unnamed("true", "bool")),
-            (Value::test_nothing(), DataRowRepr::unnamed("", "nothing")),
-            (Value::test_string("foo"), DataRowRepr::unnamed("foo", "string")),
-            (Value::test_string("https://google.com"), DataRowRepr::unnamed("https://google.com", "url")),
-            (Value::test_string("file:///some/file"), DataRowRepr::unnamed("file:///some/file", "path")),
-            (Value::test_string("/path/to/something"), DataRowRepr::unnamed("/path/to/something", "path")),
-            (Value::test_string("relative/path/"), DataRowRepr::unnamed("relative/path/", "path")),
-            (Value::test_string("./relative/path/"), DataRowRepr::unnamed("./relative/path/", "path")),
-            (Value::test_string("../../relative/path/"), DataRowRepr::unnamed("../../relative/path/", "path")),
-            (Value::test_string("file:"), DataRowRepr::unnamed("file:", "path")),
-            (
-                Value::test_string("normal string with a / inside"),
-                DataRowRepr::unnamed("normal string with a / inside", "path")
-            ),
-        ];
-
-        for (value, expected) in cases {
-            assert_eq!(repr_simple_value(&value), expected);
-        }
-    }
-
-    #[test]
-    fn list() {
-        let list = vec![
-            Value::test_string("a"),
-            Value::test_int(1),
-            Value::test_bool(false),
-        ];
-
-        #[rustfmt::skip]
-        let cases = vec![
-            (list, DataRowRepr::unnamed("[3 items]", "list")),
-            (vec![], DataRowRepr::unnamed("[]", "list")),
-            (vec![Value::test_nothing()], DataRowRepr::unnamed("[1 item]", "list")),
-        ];
-
-        for (list, expected) in cases {
-            assert_eq!(repr_list(&list), expected);
-        }
-    }
-
-    #[test]
-    fn record() {
-        #[rustfmt::skip]
-        let cases = vec![
-            (vec!["a", "b", "c"], DataRowRepr::unnamed("{3 fields}", "record")),
-            (vec![], DataRowRepr::unnamed("{}", "record")),
-            (vec!["a"], DataRowRepr::unnamed("{1 field}", "record")),
-        ];
-
-        for (record, expected) in cases {
-            assert_eq!(
-                repr_record(
-                    &record
-                        .iter()
-                        .map(|x| x.to_string())
-                        .collect::<Vec<String>>()
-                ),
-                expected
-            );
-        }
-    }
-
-    #[ignore = "repr_value is just a direct wrapper around repr_list, repr_record and repr_simple_value"]
-    #[test]
-    fn value() {}
-
-    #[test]
-    fn data() {
-        let data = Value::test_record(record! {
-            "l" => Value::test_list(vec![
-                Value::test_string("my"),
-                Value::test_string("list"),
-                Value::test_string("elements"),
-            ]),
-            "r" => Value::test_record(record! {
-                "a" => Value::test_int(1),
-                "b" => Value::test_int(2),
-            }),
-            "s" => Value::test_string("some string"),
-            "i" => Value::test_int(123),
-        });
-
-        let result = repr_data(&data, &[]);
-        let expected: Vec<DataRowRepr> = vec![
-            DataRowRepr::named("l", "[3 items]", "list"),
-            DataRowRepr::named("r", "{2 fields}", "record"),
-            DataRowRepr::named("s", "some string", "string"),
-            DataRowRepr::named("i", "123", "int"),
-        ];
-        assert_eq!(result, expected);
-    }
-
-    #[test]
-    fn is_a_table() {
-        #[rustfmt::skip]
-        let table = Value::test_list(vec![
-            Value::test_record(record! {
-                "a" => Value::test_string("a"),
-                "b" => Value::test_int(1),
-            }),
-            Value::test_record(record! {
-                "a" => Value::test_string("a"),
-                "b" => Value::test_int(1),
-            }),
-        ]);
-        assert_eq!(is_table(&table, &[]), Some(true));
-
-        #[rustfmt::skip]
-        let not_a_table = Value::test_list(vec![
-            Value::test_record(record! {
-                "a" => Value::test_string("a"),
-            }),
-            Value::test_record(record! {
-                "a" => Value::test_string("a"),
-                "b" => Value::test_int(1),
-            }),
-        ]);
-        assert_eq!(is_table(&not_a_table, &[]), Some(false));
-
-        assert_eq!(is_table(&Value::test_int(0), &[]), Some(false));
-    }
-
-    #[test]
-    fn table() {
-        #[rustfmt::skip]
-        let table = vec![
-            Value::test_record(record! {
-                "a" => Value::test_string("x"),
-                "b" => Value::test_int(1),
-            }),
-            Value::test_record(record! {
-                "a" => Value::test_string("y"),
-                "b" => Value::test_int(2),
-            }),
-        ];
-
-        let expected = (
-            vec!["a".into(), "b".into()],
-            vec!["string".into(), "int".into()],
-            vec![vec!["x".into(), "1".into()], vec!["y".into(), "2".into()]],
-        );
-
-        assert_eq!(repr_table(&table), expected);
-=======
 /// Representation of a terminal user interface.
 ///
 /// It is responsible for setting up the terminal,
@@ -885,6 +89,5 @@
 
     pub fn size(&self) -> Result<Rect> {
         Ok(self.terminal.size()?)
->>>>>>> c7e87e38
     }
 }