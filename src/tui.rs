--- conflicted
+++ resolved
@@ -620,21 +620,13 @@
             repr_keycode(&Key::Enter),
         ),
         Mode::Peeking => format!(
-<<<<<<< HEAD
-            "{} to {} | {} to peek all | {} to peek current view | {} to peek under cursor | {} to quit",
-=======
             "{} to {} | {} to peek all | {} to peek current view | {} to peek under cursor | {} to peek the cell path",
->>>>>>> 3fc046e5
             repr_keycode(&config.keybindings.normal),
             Mode::Normal,
             repr_keycode(&config.keybindings.peeking.all),
             repr_keycode(&config.keybindings.peeking.view),
             repr_keycode(&config.keybindings.peeking.under),
-<<<<<<< HEAD
-            repr_keycode(&config.keybindings.quit),
-=======
             repr_keycode(&config.keybindings.peeking.cell_path),
->>>>>>> 3fc046e5
         ),
         Mode::Bottom => format!(
             "{} to {} | {} to peek | {} to quit",
