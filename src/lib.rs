<<<<<<< HEAD
pub mod app;
pub mod config;
pub mod event;
pub mod handler;
pub mod navigation;
pub mod tui;
pub mod ui;
=======
#![doc = include_str!("../README.md")]
mod app;
mod config;
mod edit;
mod handler;
mod navigation;
mod nu;
mod terminal;
mod tui;
>>>>>>> c4fe1f67

use app::{App, AppResult, Mode};
use config::Config;
use event::{Event, EventHandler};
use handler::{handle_key_events, TransitionResult};
use tui::Tui;

use ratatui::backend::CrosstermBackend;
use ratatui::Terminal;
use std::io;

<<<<<<< HEAD
use nu_plugin::{EvaluatedCall, LabeledError, Plugin};
use nu_protocol::{Category, PluginExample, PluginSignature, ShellError, Type, Value};
use nu_protocol::{Span, SyntaxShape};

/// the main structure of the [Nushell](https://nushell.sh) plugin
pub struct Explore;

impl Plugin for Explore {
    fn signature(&self) -> Vec<PluginSignature> {
        vec![PluginSignature::build("explore")
            .usage("interactively explore Nushell structured data")
            .input_output_type(Type::Any, Type::Any)
            .optional(
                "config",
                SyntaxShape::Record(vec![]),
                "a config record to configure everything in explore",
            )
            .plugin_examples(vec![
                PluginExample {
                    example: "open Cargo.toml | explore".into(),
                    description: "explore the Cargo.toml file of this project".into(),
                    result: None,
                },
                PluginExample {
                    example: r#"$nu | explore {show_cell_path: false, layout: "compact"}"#.into(),
                    description: "explore `$nu` and set some config options".into(),
                    result: None,
                },
            ])
            .category(Category::Experimental)]
    }

    fn run(
        &mut self,
        name: &str,
        call: &EvaluatedCall,
        input: &Value,
    ) -> Result<Value, LabeledError> {
        match name {
            "explore" => match explore(call, input) {
                Ok(value) => Ok(value),
                Err(err) => {
                    match err.downcast_ref::<ShellError>() {
                        Some(shell_error) => Err(LabeledError::from(shell_error.clone())),
                        None => Err(LabeledError {
                            label: "unexpected internal error".into(),
                            msg: "could not transform error into ShellError, there was another kind of crash...".into(),
                            span: Some(call.head),
                        }),
                    }
                }
            },
            _ => Err(LabeledError {
                label: "Plugin call with wrong name signature".into(),
                msg: "the signature used to call the plugin does not match any name in the plugin signature vector".into(),
                span: Some(call.head),
            }),
        }
    }
}

fn explore(call: &EvaluatedCall, input: &Value) -> AppResult<Value> {
    let empty_custom_config = Value::record(vec![], vec![], Span::unknown());
    let config = match Config::from_value(call.opt(0).unwrap().unwrap_or(empty_custom_config)) {
        Ok(cfg) => cfg,
        Err(err) => return Err(Box::new(ShellError::from(err))),
    };

    let mut app = App::from_value(input);

    let backend = CrosstermBackend::new(io::stderr());
    let terminal = Terminal::new(backend)?;
    let events = EventHandler::new(250);
    let mut tui = Tui::new(terminal, events);
    tui.init()?;

    loop {
        tui.draw(&mut app, input, &config)?;

        match tui.events.next()? {
            Event::Tick => app.tick(),
            Event::Key(key_event) => {
                match handle_key_events(key_event, &mut app, &config, input)? {
                    TransitionResult { exit: true, result } => match result {
                        None => break,
                        Some(value) => return Ok(value),
                    },
                    TransitionResult { exit: false, .. } => {}
                }
            }
            Event::Mouse(_) => {}
            Event::Resize(_, _) => {}
        }
    }

    tui.exit()?;

=======
use nu_plugin::EvaluatedCall;
use nu_protocol::{ShellError, Span, Value};

use app::{App, Mode};
use config::Config;
use handler::{transition_state, TransitionResult};
use terminal::{restore as restore_terminal, setup as setup_terminal};

/// the entry point of the `explore` command
///
/// this function
/// 1. parses the config and default to the [`config::Config::default`] otherwise
/// 1. sets the terminal up (see [`terminal::setup`])
/// 1. runs the application (see [`app::run`])
/// 1. restores the terminal (see [`terminal::restore`])
///
/// # running the application
///
/// 1. creates the initial [`App`]
/// 1. runs the main application loop
///
/// the application loop
/// 1. renders the TUI with [`tui`]
/// 1. reads the user's input keys and transition the [`App`] accordingly
pub fn explore(call: &EvaluatedCall, input: &Value) -> Result<Value> {
    let empty_custom_config = Value::record(vec![], vec![], Span::unknown());
    let config = match Config::from_value(call.opt(0).unwrap().unwrap_or(empty_custom_config)) {
        Ok(cfg) => cfg,
        Err(err) => return Err(ShellError::from(err).into()),
    };

    let mut terminal = setup_terminal().context("setup failed").unwrap();

    let mut app = App::from_value(input);
    let mut value = input.clone();

    loop {
        if app.mode == Mode::Insert {
            app.editor
                .set_width(terminal.size().unwrap().width as usize)
        }

        terminal.draw(|frame| tui::render_ui(frame, &value, &app, &config, None))?;

        let key = console::Term::stderr().read_key()?;
        match transition_state(&key, &config, &mut app, &value)? {
            TransitionResult::Quit => break,
            TransitionResult::Continue => {}
            TransitionResult::Edit(val) => {
                value = crate::nu::value::mutate_value_cell(&value, &app.cell_path, &val)
            }
            TransitionResult::Error(error) => {
                terminal
                    .draw(|frame| tui::render_ui(frame, &value, &app, &config, Some(&error)))?;
                let _ = console::Term::stderr().read_key()?;
            }
            TransitionResult::Return(value) => {
                restore_terminal(&mut terminal)
                    .context("restore terminal failed")
                    .unwrap();
                return Ok(value);
            }
        }
    }

    restore_terminal(&mut terminal)
        .context("restore terminal failed")
        .unwrap();

>>>>>>> c4fe1f67
    Ok(Value::nothing(Span::unknown()))
}<|MERGE_RESOLUTION|>--- conflicted
+++ resolved
@@ -1,139 +1,27 @@
-<<<<<<< HEAD
-pub mod app;
-pub mod config;
-pub mod event;
-pub mod handler;
-pub mod navigation;
-pub mod tui;
-pub mod ui;
-=======
 #![doc = include_str!("../README.md")]
 mod app;
 mod config;
 mod edit;
+mod event;
 mod handler;
 mod navigation;
 mod nu;
-mod terminal;
 mod tui;
->>>>>>> c4fe1f67
+mod ui;
 
-use app::{App, AppResult, Mode};
-use config::Config;
-use event::{Event, EventHandler};
-use handler::{handle_key_events, TransitionResult};
-use tui::Tui;
-
+use anyhow::Result;
 use ratatui::backend::CrosstermBackend;
 use ratatui::Terminal;
 use std::io;
 
-<<<<<<< HEAD
-use nu_plugin::{EvaluatedCall, LabeledError, Plugin};
-use nu_protocol::{Category, PluginExample, PluginSignature, ShellError, Type, Value};
-use nu_protocol::{Span, SyntaxShape};
-
-/// the main structure of the [Nushell](https://nushell.sh) plugin
-pub struct Explore;
-
-impl Plugin for Explore {
-    fn signature(&self) -> Vec<PluginSignature> {
-        vec![PluginSignature::build("explore")
-            .usage("interactively explore Nushell structured data")
-            .input_output_type(Type::Any, Type::Any)
-            .optional(
-                "config",
-                SyntaxShape::Record(vec![]),
-                "a config record to configure everything in explore",
-            )
-            .plugin_examples(vec![
-                PluginExample {
-                    example: "open Cargo.toml | explore".into(),
-                    description: "explore the Cargo.toml file of this project".into(),
-                    result: None,
-                },
-                PluginExample {
-                    example: r#"$nu | explore {show_cell_path: false, layout: "compact"}"#.into(),
-                    description: "explore `$nu` and set some config options".into(),
-                    result: None,
-                },
-            ])
-            .category(Category::Experimental)]
-    }
-
-    fn run(
-        &mut self,
-        name: &str,
-        call: &EvaluatedCall,
-        input: &Value,
-    ) -> Result<Value, LabeledError> {
-        match name {
-            "explore" => match explore(call, input) {
-                Ok(value) => Ok(value),
-                Err(err) => {
-                    match err.downcast_ref::<ShellError>() {
-                        Some(shell_error) => Err(LabeledError::from(shell_error.clone())),
-                        None => Err(LabeledError {
-                            label: "unexpected internal error".into(),
-                            msg: "could not transform error into ShellError, there was another kind of crash...".into(),
-                            span: Some(call.head),
-                        }),
-                    }
-                }
-            },
-            _ => Err(LabeledError {
-                label: "Plugin call with wrong name signature".into(),
-                msg: "the signature used to call the plugin does not match any name in the plugin signature vector".into(),
-                span: Some(call.head),
-            }),
-        }
-    }
-}
-
-fn explore(call: &EvaluatedCall, input: &Value) -> AppResult<Value> {
-    let empty_custom_config = Value::record(vec![], vec![], Span::unknown());
-    let config = match Config::from_value(call.opt(0).unwrap().unwrap_or(empty_custom_config)) {
-        Ok(cfg) => cfg,
-        Err(err) => return Err(Box::new(ShellError::from(err))),
-    };
-
-    let mut app = App::from_value(input);
-
-    let backend = CrosstermBackend::new(io::stderr());
-    let terminal = Terminal::new(backend)?;
-    let events = EventHandler::new(250);
-    let mut tui = Tui::new(terminal, events);
-    tui.init()?;
-
-    loop {
-        tui.draw(&mut app, input, &config)?;
-
-        match tui.events.next()? {
-            Event::Tick => app.tick(),
-            Event::Key(key_event) => {
-                match handle_key_events(key_event, &mut app, &config, input)? {
-                    TransitionResult { exit: true, result } => match result {
-                        None => break,
-                        Some(value) => return Ok(value),
-                    },
-                    TransitionResult { exit: false, .. } => {}
-                }
-            }
-            Event::Mouse(_) => {}
-            Event::Resize(_, _) => {}
-        }
-    }
-
-    tui.exit()?;
-
-=======
 use nu_plugin::EvaluatedCall;
 use nu_protocol::{ShellError, Span, Value};
 
 use app::{App, Mode};
 use config::Config;
-use handler::{transition_state, TransitionResult};
-use terminal::{restore as restore_terminal, setup as setup_terminal};
+use event::{Event, EventHandler};
+use handler::{handle_key_events, TransitionResult};
+use tui::Tui;
 
 /// the entry point of the `explore` command
 ///
@@ -158,7 +46,11 @@
         Err(err) => return Err(ShellError::from(err).into()),
     };
 
-    let mut terminal = setup_terminal().context("setup failed").unwrap();
+    let backend = CrosstermBackend::new(io::stderr());
+    let terminal = Terminal::new(backend)?;
+    let events = EventHandler::new(250);
+    let mut tui = Tui::new(terminal, events);
+    tui.init()?;
 
     let mut app = App::from_value(input);
     let mut value = input.clone();
@@ -166,36 +58,36 @@
     loop {
         if app.mode == Mode::Insert {
             app.editor
-                .set_width(terminal.size().unwrap().width as usize)
+                .set_width(tui.size().unwrap().width as usize)
         }
 
-        terminal.draw(|frame| tui::render_ui(frame, &value, &app, &config, None))?;
+        tui.draw(&mut app, input, &config, None)?;
 
-        let key = console::Term::stderr().read_key()?;
-        match transition_state(&key, &config, &mut app, &value)? {
-            TransitionResult::Quit => break,
-            TransitionResult::Continue => {}
-            TransitionResult::Edit(val) => {
-                value = crate::nu::value::mutate_value_cell(&value, &app.cell_path, &val)
+        match tui.events.next()? {
+            Event::Tick => app.tick(),
+            Event::Key(key_event) => {
+                match handle_key_events(key_event, &mut app, &config, &value)? {
+                    TransitionResult::Quit => break,
+                    TransitionResult::Continue => {}
+                    TransitionResult::Edit(val) => {
+                        value = crate::nu::value::mutate_value_cell(&value, &app.cell_path, &val)
+                    }
+                    TransitionResult::Error(error) => {
+                        tui.draw(&mut app, input, &config, Some(&error))?;
+                        let _ = tui.events.next()?;
+                    }
+                    TransitionResult::Return(value) => {
+                        tui.exit()?;
+                        return Ok(value);
+                    }
+                }
             }
-            TransitionResult::Error(error) => {
-                terminal
-                    .draw(|frame| tui::render_ui(frame, &value, &app, &config, Some(&error)))?;
-                let _ = console::Term::stderr().read_key()?;
-            }
-            TransitionResult::Return(value) => {
-                restore_terminal(&mut terminal)
-                    .context("restore terminal failed")
-                    .unwrap();
-                return Ok(value);
-            }
+            Event::Mouse(_) => {}
+            Event::Resize(_, _) => {}
         }
     }
 
-    restore_terminal(&mut terminal)
-        .context("restore terminal failed")
-        .unwrap();
+    tui.exit()?;
 
->>>>>>> c4fe1f67
     Ok(Value::nothing(Span::unknown()))
 }