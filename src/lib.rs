--- conflicted
+++ resolved
@@ -9,15 +9,6 @@
 mod tui;
 mod ui;
 
-<<<<<<< HEAD
-use anyhow::{Context, Result};
-use app::{App, Mode};
-use config::Config;
-use handler::{transition_state, TransitionResult};
-use nu_plugin::EvaluatedCall;
-use nu_protocol::{Record, ShellError, Span, Value};
-use terminal::{restore as restore_terminal, setup as setup_terminal};
-=======
 use anyhow::Result;
 use crossterm::event::KeyEventKind;
 use ratatui::backend::CrosstermBackend;
@@ -25,14 +16,13 @@
 use std::io;
 
 use nu_plugin::EvaluatedCall;
-use nu_protocol::{ShellError, Span, Value};
+use nu_protocol::{Record, ShellError, Span, Value};
 
 use app::{App, Mode};
 use config::Config;
 use event::{Event, EventHandler};
 use handler::{handle_key_events, TransitionResult};
 use tui::Tui;
->>>>>>> c7e87e38
 
 /// the entry point of the `explore` command
 ///
