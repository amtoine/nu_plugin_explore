<<<<<<< HEAD
=======
//! the higher level application

>>>>>>> c4fe1f67
use nu_protocol::{
    ast::{CellPath, PathMember},
    Span, Value,
};

<<<<<<< HEAD
pub type AppResult<T> = std::result::Result<T, Box<dyn std::error::Error>>;
=======
use crate::edit::Editor;
>>>>>>> c4fe1f67

/// the mode in which the application is
#[derive(Clone, Debug, PartialEq)]
pub enum Mode {
    /// the NORMAL mode is the *navigation* mode, where the user can move around in the data
    Normal,
    /// the INSERT mode lets the user edit cells of the structured data
    Insert,
    /// the PEEKING mode lets the user *peek* data out of the application, to be reused later
    Peeking,
    /// TODO: documentation
    Bottom,
}

impl Default for Mode {
    fn default() -> Self {
        Self::Normal
    }
}

impl std::fmt::Display for Mode {
    fn fmt(&self, f: &mut std::fmt::Formatter) -> std::fmt::Result {
        let repr = match self {
            Self::Normal => "NORMAL",
            Self::Insert => "INSERT",
            Self::Peeking => "PEEKING",
            Self::Bottom => "BOTTOM",
        };
        write!(f, "{}", repr)
    }
}

<<<<<<< HEAD
#[derive(Debug)]
pub struct App {
=======
/// the complete state of the application
pub(super) struct App {
>>>>>>> c4fe1f67
    /// the full current path in the data
    pub cell_path: CellPath,
    /// the current [`Mode`]
    pub mode: Mode,
    /// the editor to modify the cells of the data
    pub editor: Editor,
}

impl Default for App {
    fn default() -> Self {
        Self {
            cell_path: CellPath { members: vec![] },
            mode: Mode::default(),
            editor: Editor::default(),
        }
    }
}

impl App {
<<<<<<< HEAD
    /// Constructs a new instance of [`App`].
    pub fn new() -> Self {
        Self::default()
    }

    /// Handles the tick event of the terminal.
    pub fn tick(&self) {}

    pub fn from_value(value: &Value) -> Self {
=======
    pub(super) fn from_value(value: &Value) -> Self {
>>>>>>> c4fe1f67
        let mut app = Self::default();
        match value {
            Value::List { vals, .. } => app.cell_path.members.push(PathMember::Int {
                val: 0,
                span: Span::unknown(),
                optional: vals.is_empty(),
            }),
            Value::Record { cols, .. } => app.cell_path.members.push(PathMember::String {
                val: cols.get(0).unwrap_or(&"".to_string()).into(),
                span: Span::unknown(),
                optional: cols.is_empty(),
            }),
            _ => {}
        }

        app
    }

    /// TODO: documentation
    pub fn is_at_bottom(&self) -> bool {
        matches!(self.mode, Mode::Bottom)
    }

    /// TODO: documentation
    pub fn hit_bottom(&mut self) {
        self.mode = Mode::Bottom;
    }
<<<<<<< HEAD
=======

    pub(super) fn enter_editor(&mut self, value: &Value) {
        self.mode = Mode::Insert;
        self.editor = Editor::from_value(value);
    }
>>>>>>> c4fe1f67
}<|MERGE_RESOLUTION|>--- conflicted
+++ resolved
@@ -1,18 +1,10 @@
-<<<<<<< HEAD
-=======
 //! the higher level application
-
->>>>>>> c4fe1f67
 use nu_protocol::{
     ast::{CellPath, PathMember},
     Span, Value,
 };
 
-<<<<<<< HEAD
-pub type AppResult<T> = std::result::Result<T, Box<dyn std::error::Error>>;
-=======
 use crate::edit::Editor;
->>>>>>> c4fe1f67
 
 /// the mode in which the application is
 #[derive(Clone, Debug, PartialEq)]
@@ -45,13 +37,8 @@
     }
 }
 
-<<<<<<< HEAD
-#[derive(Debug)]
-pub struct App {
-=======
 /// the complete state of the application
 pub(super) struct App {
->>>>>>> c4fe1f67
     /// the full current path in the data
     pub cell_path: CellPath,
     /// the current [`Mode`]
@@ -71,7 +58,6 @@
 }
 
 impl App {
-<<<<<<< HEAD
     /// Constructs a new instance of [`App`].
     pub fn new() -> Self {
         Self::default()
@@ -80,10 +66,7 @@
     /// Handles the tick event of the terminal.
     pub fn tick(&self) {}
 
-    pub fn from_value(value: &Value) -> Self {
-=======
     pub(super) fn from_value(value: &Value) -> Self {
->>>>>>> c4fe1f67
         let mut app = Self::default();
         match value {
             Value::List { vals, .. } => app.cell_path.members.push(PathMember::Int {
@@ -111,12 +94,9 @@
     pub fn hit_bottom(&mut self) {
         self.mode = Mode::Bottom;
     }
-<<<<<<< HEAD
-=======
 
     pub(super) fn enter_editor(&mut self, value: &Value) {
         self.mode = Mode::Insert;
         self.editor = Editor::from_value(value);
     }
->>>>>>> c4fe1f67
 }