//! management of the outside configuration of `explore`
//!
//! this module
//! 1. holds the data structure of the [`Config`]
//! 1. gives default values to a [`Config`] with [`Config::default`]
//! 1. parses a Nushell [`Value`](https://docs.rs/nu-protocol/0.83.1/nu_protocol/enum.Value.html) into a valid [`Config`]
use crossterm::event::KeyCode;
use ratatui::style::{Color, Modifier};

use nu_plugin::LabeledError;
use nu_protocol::Value;

mod parsing;
use parsing::{
    follow_cell_path, invalid_field, invalid_type, try_bool, try_fg_bg_colors, try_key, try_layout,
    try_modifier, try_string,
};

/// the configuration for the status bar colors in all [`crate::app::Mode`]s
#[derive(Clone, PartialEq, Debug)]
pub struct StatusBarColorConfig {
    pub normal: BgFgColorConfig,
    pub insert: BgFgColorConfig,
    pub peek: BgFgColorConfig,
    pub bottom: BgFgColorConfig,
}

/// the configuration for a row of the data rendering table
#[derive(Clone, PartialEq, Debug)]
pub struct TableRowColorConfig {
    // the name of the data, i.e. the key on the left
    pub name: BgFgColorConfig,
    // the data itself,
    pub data: BgFgColorConfig,
    // the type of the data, e.g. `string` or `int`
    pub shape: BgFgColorConfig,
}

/// the configuration for the editor box
#[derive(Clone, PartialEq, Debug)]
pub struct EditorColorConfig {
    pub frame: BgFgColorConfig,
    pub buffer: BgFgColorConfig,
}

/// the colors of the application
#[derive(Clone, PartialEq, Debug)]
pub struct ColorConfig {
    /// the color when a row is NOT selected
    pub normal: TableRowColorConfig,
    /// the color when a row is selected
    pub selected: BgFgColorConfig,
    /// the modifier to apply to the row under the cursor
    pub selected_modifier: Modifier,
    /// the symbol to show to the left of the selected row under the cursor
    pub selected_symbol: String,
    pub status_bar: StatusBarColorConfig,
    /// the color when editing a cell
    pub editor: EditorColorConfig,
}

/// a pair of background / foreground colors
#[derive(Clone, Debug, PartialEq)]
pub struct BgFgColorConfig {
    pub background: Color,
    pub foreground: Color,
}

/// the bindings in NORMAL mode (see [crate::app::Mode::Normal])
#[derive(Clone, PartialEq, Debug)]
pub struct NavigationBindingsMap {
    /// go one row up in the data
    pub up: KeyCode,
    /// go one row down in the data
    pub down: KeyCode,
    /// go one level higher in the data
    pub left: KeyCode,
    /// go one level deeper in the data
    pub right: KeyCode,
}

/// the bindings in PEEKING mode (see [crate::app::Mode::Peeking])
#[derive(Clone, PartialEq, Debug)]
pub struct PeekingBindingsMap {
    /// peek the whole data structure
    pub all: KeyCode,
    /// peek the current cell path
    pub cell_path: KeyCode,
    /// peek the current level, but only the row under the cursor
    pub under: KeyCode,
    /// peek the current view
    pub view: KeyCode,
}

/// the keybindings mapping
#[derive(Clone, PartialEq, Debug)]
pub struct KeyBindingsMap {
    pub quit: KeyCode,
    /// go into INSERT mode (see [crate::app::Mode::Insert])
    pub insert: KeyCode,
    /// go back into NORMAL mode (see [crate::app::Mode::Normal])
    pub normal: KeyCode,
    pub navigation: NavigationBindingsMap,
    /// go into PEEKING mode (see [crate::app::Mode::Peeking])
    pub peek: KeyCode,
    pub peeking: PeekingBindingsMap,
}

/// the layout of the application
#[derive(Clone, PartialEq, Debug)]
pub enum Layout {
    /// show each row in a `[name, data, type]` column
    Table,
    /// show each row in compact form, to the left, `"{name}: ({type}) {data}"`
    Compact,
}

/// the configuration of the whole application
#[derive(Clone, PartialEq, Debug)]
pub struct Config {
    pub colors: ColorConfig,
    pub keybindings: KeyBindingsMap,
    pub show_cell_path: bool,
    pub layout: Layout,
    pub show_table_header: bool,
}

impl Default for Config {
    fn default() -> Self {
        // "reset" is used instead of "black" in a dark terminal because, when the terminal is actually
        // black, "black" is not really black which is ugly, whereas "reset" is really black.
        Self {
            show_cell_path: true,
            show_table_header: true,
            layout: Layout::Table,
            colors: ColorConfig {
                normal: TableRowColorConfig {
                    name: BgFgColorConfig {
                        background: Color::Reset,
                        foreground: Color::Green,
                    },
                    data: BgFgColorConfig {
                        background: Color::Reset,
                        foreground: Color::White,
                    },
                    shape: BgFgColorConfig {
                        background: Color::Reset,
                        foreground: Color::Blue,
                    },
                },
                selected: BgFgColorConfig {
                    background: Color::White,
                    foreground: Color::Black,
                },
                selected_modifier: Modifier::BOLD,
                selected_symbol: "".into(),
                status_bar: StatusBarColorConfig {
                    normal: BgFgColorConfig {
                        background: Color::Black,
                        foreground: Color::White,
                    },
                    insert: BgFgColorConfig {
                        background: Color::Black,
                        foreground: Color::LightYellow,
                    },
                    peek: BgFgColorConfig {
                        background: Color::Black,
                        foreground: Color::LightGreen,
                    },
                    bottom: BgFgColorConfig {
                        background: Color::Black,
                        foreground: Color::LightMagenta,
                    },
                },
                editor: EditorColorConfig {
                    frame: BgFgColorConfig {
                        background: Color::Black,
                        foreground: Color::LightCyan,
                    },
                    buffer: BgFgColorConfig {
                        background: Color::Reset,
                        foreground: Color::White,
                    },
                },
            },
            keybindings: KeyBindingsMap {
                quit: KeyCode::Char('q'),
                insert: KeyCode::Char('i'),
                normal: KeyCode::Esc,
                navigation: NavigationBindingsMap {
                    left: KeyCode::Char('h'),
                    down: KeyCode::Char('j'),
                    up: KeyCode::Char('k'),
                    right: KeyCode::Char('l'),
                },
                peek: KeyCode::Char('p'),
                peeking: PeekingBindingsMap {
                    all: KeyCode::Char('a'),
                    cell_path: KeyCode::Char('c'),
                    under: KeyCode::Char('p'),
                    view: KeyCode::Char('v'),
                },
            },
        }
    }
}

impl Config {
    pub fn from_value(value: Value) -> Result<Self, LabeledError> {
        let mut config = Config::default();

        for column in value.columns() {
            match column.as_str() {
                "show_cell_path" => {
                    if let Some(val) = try_bool(&value, &["show_cell_path"])? {
                        config.show_cell_path = val
                    }
                }
                "show_table_header" => {
                    if let Some(val) = try_bool(&value, &["show_table_header"])? {
                        config.show_table_header = val
                    }
                }
                "layout" => {
                    if let Some(val) = try_layout(&value, &["layout"])? {
                        config.layout = val
                    }
                }
                "colors" => {
                    let (columns, span) = match follow_cell_path(&value, &["colors"]).unwrap() {
                        Value::Record { val: rec, span, .. } => (rec.cols, span),
                        x => return Err(invalid_type(&x, &["colors"], "record")),
                    };

                    for column in columns {
                        match column.as_str() {
                            "normal" => {
                                let (columns, span) = match follow_cell_path(
                                    &value,
                                    &["colors", "normal"],
                                )
                                .unwrap()
                                {
                                    Value::Record { val: rec, span, .. } => (rec.cols, span),
                                    x => {
                                        return Err(invalid_type(
                                            &x,
                                            &["colors", "normal"],
                                            "record",
                                        ))
                                    }
                                };

                                for column in columns {
                                    match column.as_str() {
                                        "name" => {
                                            if let Some(val) = try_fg_bg_colors(
                                                &value,
                                                &["colors", "normal", "name"],
                                                &config.colors.normal.name,
                                            )? {
                                                config.colors.normal.name = val
                                            }
                                        }
                                        "data" => {
                                            if let Some(val) = try_fg_bg_colors(
                                                &value,
                                                &["colors", "normal", "data"],
                                                &config.colors.normal.data,
                                            )? {
                                                config.colors.normal.data = val
                                            }
                                        }
                                        "shape" => {
                                            if let Some(val) = try_fg_bg_colors(
                                                &value,
                                                &["colors", "normal", "shape"],
                                                &config.colors.normal.shape,
                                            )? {
                                                config.colors.normal.shape = val
                                            }
                                        }
                                        x => {
                                            return Err(invalid_field(
                                                &["colors", "normal", x],
                                                Some(span),
                                            ))
                                        }
                                    }
                                }
                            }
                            "selected" => {
                                if let Some(val) = try_fg_bg_colors(
                                    &value,
                                    &["colors", "selected"],
                                    &config.colors.selected,
                                )? {
                                    config.colors.selected = val
                                }
                            }
                            "selected_symbol" => {
                                if let Some(val) =
                                    try_string(&value, &["colors", "selected_symbol"])?
                                {
                                    config.colors.selected_symbol = val
                                }
                            }
                            "selected_modifier" => {
                                if let Some(val) =
                                    try_modifier(&value, &["colors", "selected_modifier"])?
                                {
                                    config.colors.selected_modifier = val
                                }
                            }
                            "status_bar" => {
                                let (columns, span) =
                                    match follow_cell_path(&value, &["colors", "status_bar"])
                                        .unwrap()
                                    {
                                        Value::Record { val: rec, span, .. } => (rec.cols, span),
                                        x => {
                                            return Err(invalid_type(
                                                &x,
                                                &["colors", "status_bar"],
                                                "record",
                                            ))
                                        }
                                    };

                                for column in columns {
                                    match column.as_str() {
                                        "normal" => {
                                            if let Some(val) = try_fg_bg_colors(
                                                &value,
                                                &["colors", "status_bar", "normal"],
                                                &config.colors.status_bar.normal,
                                            )? {
                                                config.colors.status_bar.normal = val
                                            }
                                        }
                                        "insert" => {
                                            if let Some(val) = try_fg_bg_colors(
                                                &value,
                                                &["colors", "status_bar", "insert"],
                                                &config.colors.status_bar.insert,
                                            )? {
                                                config.colors.status_bar.insert = val
                                            }
                                        }
                                        "peek" => {
                                            if let Some(val) = try_fg_bg_colors(
                                                &value,
                                                &["colors", "status_bar", "peek"],
                                                &config.colors.status_bar.peek,
                                            )? {
                                                config.colors.status_bar.peek = val
                                            }
                                        }
                                        "bottom" => {
                                            if let Some(val) = try_fg_bg_colors(
                                                &value,
                                                &["colors", "status_bar", "bottom"],
                                                &config.colors.status_bar.bottom,
                                            )? {
                                                config.colors.status_bar.bottom = val
                                            }
                                        }
                                        x => {
                                            return Err(invalid_field(
                                                &["colors", "status_bar", x],
                                                Some(span),
                                            ))
                                        }
                                    }
                                }
                            }
                            "editor" => {
                                let (columns, span) = match follow_cell_path(
                                    &value,
                                    &["colors", "editor"],
                                )
                                .unwrap()
                                {
                                    Value::Record { val: rec, span, .. } => (rec.cols, span),
                                    x => {
                                        return Err(invalid_type(
                                            &x,
                                            &["colors", "editor"],
                                            "record",
                                        ))
                                    }
                                };

                                for column in columns {
                                    match column.as_str() {
                                        "frame" => {
                                            if let Some(val) = try_fg_bg_colors(
                                                &value,
                                                &["colors", "editor", "frame"],
                                                &config.colors.editor.frame,
                                            )? {
                                                config.colors.editor.frame = val
                                            }
                                        }
                                        "buffer" => {
                                            if let Some(val) = try_fg_bg_colors(
                                                &value,
                                                &["colors", "editor", "buffer"],
                                                &config.colors.editor.buffer,
                                            )? {
                                                config.colors.editor.buffer = val
                                            }
                                        }
                                        x => {
                                            return Err(invalid_field(
                                                &["colors", "editor", x],
                                                Some(span),
                                            ))
                                        }
                                    }
                                }
                            }
                            x => return Err(invalid_field(&["colors", x], Some(span))),
                        }
                    }
                }
                "keybindings" => {
                    let (columns, span) = match follow_cell_path(&value, &["keybindings"]).unwrap()
                    {
                        Value::Record { val: rec, span, .. } => (rec.cols, span),
                        x => return Err(invalid_type(&x, &["keybindings"], "record")),
                    };

                    for column in columns {
                        match column.as_str() {
                            "quit" => {
                                if let Some(val) = try_key(&value, &["keybindings", "quit"])? {
                                    config.keybindings.quit = val
                                }
                            }
                            "insert" => {
                                if let Some(val) = try_key(&value, &["keybindings", "insert"])? {
                                    config.keybindings.insert = val
                                }
                            }
                            "normal" => {
                                if let Some(val) = try_key(&value, &["keybindings", "normal"])? {
                                    config.keybindings.normal = val
                                }
                            }
                            "navigation" => {
                                let (columns, span) =
                                    match follow_cell_path(&value, &["keybindings", "navigation"])
                                        .unwrap()
                                    {
                                        Value::Record { val: rec, span, .. } => (rec.cols, span),
                                        x => {
                                            return Err(invalid_type(
                                                &x,
                                                &["keybindings", "navigation"],
                                                "record",
                                            ))
                                        }
                                    };

                                for column in columns {
                                    match column.as_str() {
                                        "up" => {
                                            if let Some(val) = try_key(
                                                &value,
                                                &["keybindings", "navigation", "up"],
                                            )? {
                                                config.keybindings.navigation.up = val
                                            }
                                        }
                                        "down" => {
                                            if let Some(val) = try_key(
                                                &value,
                                                &["keybindings", "navigation", "down"],
                                            )? {
                                                config.keybindings.navigation.down = val
                                            }
                                        }
                                        "left" => {
                                            if let Some(val) = try_key(
                                                &value,
                                                &["keybindings", "navigation", "left"],
                                            )? {
                                                config.keybindings.navigation.left = val
                                            }
                                        }
                                        "right" => {
                                            if let Some(val) = try_key(
                                                &value,
                                                &["keybindings", "navigation", "right"],
                                            )? {
                                                config.keybindings.navigation.right = val
                                            }
                                        }
                                        x => {
                                            return Err(invalid_field(
                                                &["keybindings", "navigation", x],
                                                Some(span),
                                            ));
                                        }
                                    }
                                }
                            }
                            "peek" => {
                                if let Some(val) = try_key(&value, &["keybindings", "peek"])? {
                                    config.keybindings.peek = val
                                }
                            }
                            "peeking" => {
                                let (columns, span) =
                                    match follow_cell_path(&value, &["keybindings", "peeking"])
                                        .unwrap()
                                    {
                                        Value::Record { val: rec, span, .. } => (rec.cols, span),
                                        x => {
                                            return Err(invalid_type(
                                                &x,
                                                &["keybindings", "peeking"],
                                                "record",
                                            ))
                                        }
                                    };

                                for column in columns {
                                    match column.as_str() {
                                        "all" => {
                                            if let Some(val) =
                                                try_key(&value, &["keybindings", "peeking", "all"])?
                                            {
                                                config.keybindings.peeking.all = val
                                            }
                                        }
                                        "cell_path" => {
                                            if let Some(val) = try_key(
                                                &value,
                                                &["keybindings", "peeking", "cell_path"],
                                            )? {
                                                config.keybindings.peeking.cell_path = val
                                            }
                                        }
                                        "under" => {
                                            if let Some(val) = try_key(
                                                &value,
                                                &["keybindings", "peeking", "under"],
                                            )? {
                                                config.keybindings.peeking.under = val
                                            }
                                        }
                                        "view" => {
                                            if let Some(val) = try_key(
                                                &value,
                                                &["keybindings", "peeking", "view"],
                                            )? {
                                                config.keybindings.peeking.view = val
                                            }
                                        }
                                        x => {
                                            return Err(invalid_field(
                                                &["keybindings", "peeking", x],
                                                Some(span),
                                            ));
                                        }
                                    }
                                }
                            }
                            x => return Err(invalid_field(&["keybindings", x], Some(span))),
                        }
                    }
                }
                x => return Err(invalid_field(&[x], Some(value.span()))),
            }
        }

        Ok(config)
    }
}

/// represent a [`KeyCode`] as a simple string
pub fn repr_keycode(keycode: &KeyCode) -> String {
    match keycode {
        KeyCode::Char(c) => c.to_string(),
        KeyCode::Left => char::from_u32(0x2190).unwrap().into(),
        KeyCode::Up => char::from_u32(0x2191).unwrap().into(),
        KeyCode::Right => char::from_u32(0x2192).unwrap().into(),
        KeyCode::Down => char::from_u32(0x2193).unwrap().into(),
        KeyCode::Esc => "<esc>".into(),
        KeyCode::Enter => char::from_u32(0x23ce).unwrap().into(),
        KeyCode::Backspace => char::from_u32(0x232b).unwrap().into(),
        KeyCode::Delete => char::from_u32(0x2326).unwrap().into(),
        _ => "??".into(),
    }
}

// TODO: add proper assert error messages
#[cfg(test)]
mod tests {
<<<<<<< HEAD
=======
    use crossterm::event::KeyCode;
    use nu_protocol::Value;

>>>>>>> c7e87e38
    use super::{repr_keycode, Config};
    use console::Key;
    use nu_protocol::{record, Record, Value};

    #[test]
    fn keycode_representation() {
        assert_eq!(repr_keycode(&KeyCode::Char('x')), "x".to_string());
        assert_eq!(repr_keycode(&KeyCode::Left), "←".to_string());
        assert_eq!(repr_keycode(&KeyCode::Esc), "<esc>".to_string());
        assert_eq!(repr_keycode(&KeyCode::Enter), "⏎".to_string());
        assert_eq!(repr_keycode(&KeyCode::Home), "??".to_string());
    }

    #[test]
    fn parse_invalid_config() {
        assert_eq!(
            Config::from_value(Value::test_string("x")),
            Ok(Config::default())
        );
    }

    #[test]
    fn parse_empty_config() {
        assert_eq!(
            Config::from_value(Value::test_record(Record::new())),
            Ok(Config::default())
        );
    }

    #[test]
    fn parse_config_with_invalid_field() {
        let value = Value::test_record(record! {
            "x" => Value::test_nothing()
        });
        let result = Config::from_value(value);
        assert!(result.is_err());
        let error = result.err().unwrap();
        assert!(error.msg.contains("not a valid config field"));

        let value = Value::test_record(record! {
            "colors" => Value::test_record(record! {
                "foo" => Value::test_nothing()
            })
        });
        let result = Config::from_value(value);
        assert!(result.is_err());
        let error = result.err().unwrap();
        assert!(error.msg.contains("not a valid config field"));
    }

    #[test]
    fn parse_config() {
        let value = Value::test_record(record! {
            "show_cell_path" => Value::test_bool(true)
        });
        assert_eq!(Config::from_value(value), Ok(Config::default()));

        let value = Value::test_record(record! {
            "show_cell_path" => Value::test_bool(false)
        });
        let mut expected = Config::default();
        expected.show_cell_path = false;
        assert_eq!(Config::from_value(value), Ok(expected));

        let value = Value::test_record(record! {
            "keybindings" => Value::test_record(record!{
                "navigation" => Value::test_record(record!{
                    "up" => Value::test_string("x")
                })
            }),
        });

        let mut expected = Config::default();
        expected.keybindings.navigation.up = KeyCode::Char('x');
        assert_eq!(Config::from_value(value), Ok(expected));
    }
}<|MERGE_RESOLUTION|>--- conflicted
+++ resolved
@@ -599,15 +599,10 @@
 // TODO: add proper assert error messages
 #[cfg(test)]
 mod tests {
-<<<<<<< HEAD
-=======
     use crossterm::event::KeyCode;
-    use nu_protocol::Value;
-
->>>>>>> c7e87e38
+    use nu_protocol::{record, Record, Value};
+
     use super::{repr_keycode, Config};
-    use console::Key;
-    use nu_protocol::{record, Record, Value};
 
     #[test]
     fn keycode_representation() {
