--- conflicted
+++ resolved
@@ -83,21 +83,13 @@
 #[derive(Clone, PartialEq, Debug)]
 pub struct PeekingBindingsMap {
     /// peek the whole data structure
-<<<<<<< HEAD
     pub all: KeyCode,
-    /// peek the current level
-    pub current: KeyCode,
+    /// peek the current cell path
+    pub cell_path: KeyCode,
     /// peek the current level, but only the row under the cursor
     pub under: KeyCode,
-=======
-    pub all: Key,
-    /// peek the current cell path
-    pub cell_path: Key,
-    /// peek the current level, but only the row under the cursor
-    pub under: Key,
     /// peek the current view
-    pub view: Key,
->>>>>>> c4fe1f67
+    pub view: KeyCode,
 }
 
 /// the keybindings mapping
@@ -203,16 +195,10 @@
                 },
                 peek: KeyCode::Char('p'),
                 peeking: PeekingBindingsMap {
-<<<<<<< HEAD
                     all: KeyCode::Char('a'),
-                    current: KeyCode::Char('c'),
+                    cell_path: KeyCode::Char('c'),
                     under: KeyCode::Char('p'),
-=======
-                    all: Key::Char('a'),
-                    cell_path: Key::Char('c'),
-                    under: Key::Char('p'),
-                    view: Key::Char('v'),
->>>>>>> c4fe1f67
+                    view: KeyCode::Char('v'),
                 },
             },
         }
@@ -597,24 +583,15 @@
 /// represent a [`KeyCode`] as a simple string
 pub fn repr_keycode(keycode: &KeyCode) -> String {
     match keycode {
-<<<<<<< HEAD
         KeyCode::Char(c) => c.to_string(),
-        KeyCode::Left => "←".into(),
-        KeyCode::Up => "↑".into(),
-        KeyCode::Right => "→".into(),
-        KeyCode::Down => "↓".into(),
+        KeyCode::Left => char::from_u32(0x2190).unwrap().into(),
+        KeyCode::Up => char::from_u32(0x2191).unwrap().into(),
+        KeyCode::Right => char::from_u32(0x2192).unwrap().into(),
+        KeyCode::Down => char::from_u32(0x2193).unwrap().into(),
         KeyCode::Esc => "<esc>".into(),
-=======
-        Key::Char(c) => c.to_string(),
-        Key::ArrowLeft => char::from_u32(0x2190).unwrap().into(),
-        Key::ArrowUp => char::from_u32(0x2191).unwrap().into(),
-        Key::ArrowRight => char::from_u32(0x2192).unwrap().into(),
-        Key::ArrowDown => char::from_u32(0x2193).unwrap().into(),
-        Key::Escape => "<esc>".into(),
-        Key::Enter => char::from_u32(0x23ce).unwrap().into(),
-        Key::Backspace => char::from_u32(0x232b).unwrap().into(),
-        Key::Del => char::from_u32(0x2326).unwrap().into(),
->>>>>>> c4fe1f67
+        KeyCode::Enter => char::from_u32(0x23ce).unwrap().into(),
+        KeyCode::Backspace => char::from_u32(0x232b).unwrap().into(),
+        KeyCode::Delete => char::from_u32(0x2326).unwrap().into(),
         _ => "??".into(),
     }
 }
@@ -629,18 +606,11 @@
 
     #[test]
     fn keycode_representation() {
-<<<<<<< HEAD
         assert_eq!(repr_keycode(&KeyCode::Char('x')), "x".to_string());
         assert_eq!(repr_keycode(&KeyCode::Left), "←".to_string());
         assert_eq!(repr_keycode(&KeyCode::Esc), "<esc>".to_string());
-        assert_eq!(repr_keycode(&KeyCode::Enter), "??".to_string());
-=======
-        assert_eq!(repr_keycode(&Key::Char('x')), "x".to_string());
-        assert_eq!(repr_keycode(&Key::ArrowLeft), "←".to_string());
-        assert_eq!(repr_keycode(&Key::Escape), "<esc>".to_string());
-        assert_eq!(repr_keycode(&Key::Enter), "⏎".to_string());
-        assert_eq!(repr_keycode(&Key::Home), "??".to_string());
->>>>>>> c4fe1f67
+        assert_eq!(repr_keycode(&KeyCode::Enter), "⏎".to_string());
+        assert_eq!(repr_keycode(&KeyCode::Home), "??".to_string());
     }
 
     #[test]
