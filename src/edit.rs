--- conflicted
+++ resolved
@@ -6,13 +6,9 @@
     Frame,
 };
 
-<<<<<<< HEAD
 use nu_protocol::{Span, Value};
 
-use crate::{app::Mode, config::Config};
-=======
 use crate::config::Config;
->>>>>>> f0960e9c
 
 pub struct Editor {
     pub buffer: String,
@@ -123,11 +119,7 @@
     }
 
     /// TODO: documentation
-<<<<<<< HEAD
-    pub(super) fn handle_key(&mut self, key: &KeyCode) -> Option<(Mode, Option<Value>)> {
-=======
-    pub(super) fn handle_key(&mut self, key: &Key) -> Option<Option<Value>> {
->>>>>>> f0960e9c
+    pub(super) fn handle_key(&mut self, key: &KeyCode) -> Option<Option<Value>> {
         match key {
             KeyCode::Left => self.move_cursor_left(),
             KeyCode::Right => self.move_cursor_right(),
@@ -143,11 +135,7 @@
                 };
                 return Some(Some(val));
             }
-<<<<<<< HEAD
-            KeyCode::Esc => return Some((Mode::Normal, None)),
-=======
-            Key::Escape => return Some(None),
->>>>>>> f0960e9c
+            KeyCode::Esc => return Some(None),
             _ => {}
         }
 
@@ -206,12 +194,7 @@
         editor.set_width(10 + 2);
 
         let strokes = vec![
-<<<<<<< HEAD
-            (
-                KeyCode::Enter,
-                "",
-                Some((Mode::Normal, Some(Value::test_string("")))),
-            ),
+            (KeyCode::Enter, "", Some(Some(Value::test_string("")))),
             (KeyCode::Char('a'), "a", None),
             (KeyCode::Char('b'), "ab", None),
             (KeyCode::Char('c'), "abc", None),
@@ -245,48 +228,11 @@
             (KeyCode::Char('o'), "abmcgdfeohijknl", None),
             (KeyCode::Right, "abmcgdfeohijknl", None),
             (KeyCode::Right, "abmcgdfeohijknl", None),
-=======
-            (Key::Enter, "", Some(Some(Value::test_string("")))),
-            (Key::Char('a'), "a", None),
-            (Key::Char('b'), "ab", None),
-            (Key::Char('c'), "abc", None),
-            (Key::Char('d'), "abcd", None),
-            (Key::Char('e'), "abcde", None),
-            (Key::ArrowLeft, "abcde", None),
-            (Key::Char('f'), "abcdfe", None),
-            (Key::ArrowLeft, "abcdfe", None),
-            (Key::ArrowLeft, "abcdfe", None),
-            (Key::Char('g'), "abcgdfe", None),
-            (Key::ArrowRight, "abcgdfe", None),
-            (Key::ArrowRight, "abcgdfe", None),
-            (Key::ArrowRight, "abcgdfe", None),
-            (Key::ArrowUp, "abcgdfe", None),
-            (Key::ArrowDown, "abcgdfe", None),
-            (Key::Char('h'), "abcgdfeh", None),
-            (Key::Char('i'), "abcgdfehi", None),
-            (Key::Char('j'), "abcgdfehij", None),
-            (Key::Char('k'), "abcgdfehijk", None),
-            (Key::Char('l'), "abcgdfehijkl", None),
-            (Key::ArrowUp, "abcgdfehijkl", None),
-            (Key::Char('m'), "abmcgdfehijkl", None),
-            (Key::ArrowDown, "abmcgdfehijkl", None),
-            (Key::ArrowLeft, "abmcgdfehijkl", None),
-            (Key::Char('n'), "abmcgdfehijknl", None),
-            (Key::ArrowLeft, "abmcgdfehijknl", None),
-            (Key::ArrowLeft, "abmcgdfehijknl", None),
-            (Key::ArrowLeft, "abmcgdfehijknl", None),
-            (Key::ArrowLeft, "abmcgdfehijknl", None),
-            (Key::ArrowLeft, "abmcgdfehijknl", None),
-            (Key::Char('o'), "abmcgdfeohijknl", None),
-            (Key::ArrowRight, "abmcgdfeohijknl", None),
-            (Key::ArrowRight, "abmcgdfeohijknl", None),
->>>>>>> f0960e9c
             (
                 KeyCode::Enter,
                 "abmcgdfeohijknl",
                 Some(Some(Value::test_string("abmcgdfeohijknl"))),
             ),
-<<<<<<< HEAD
             (KeyCode::Right, "abmcgdfeohijknl", None),
             (KeyCode::Right, "abmcgdfeohijknl", None),
             (KeyCode::Char('p'), "abmcgdfeohijkpnl", None),
@@ -297,20 +243,7 @@
             (KeyCode::Delete, "amcgdfeohinl", None),
             (KeyCode::Delete, "acgdfeohinl", None),
             (KeyCode::Delete, "agdfeohinl", None),
-            (KeyCode::Esc, "agdfeohinl", Some((Mode::Normal, None))),
-=======
-            (Key::ArrowRight, "abmcgdfeohijknl", None),
-            (Key::ArrowRight, "abmcgdfeohijknl", None),
-            (Key::Char('p'), "abmcgdfeohijkpnl", None),
-            (Key::Backspace, "abmcgdfeohijknl", None),
-            (Key::Backspace, "abmcgdfeohijnl", None),
-            (Key::Backspace, "abmcgdfeohinl", None),
-            (Key::ArrowUp, "abmcgdfeohinl", None),
-            (Key::Del, "amcgdfeohinl", None),
-            (Key::Del, "acgdfeohinl", None),
-            (Key::Del, "agdfeohinl", None),
-            (Key::Escape, "agdfeohinl", Some(None)),
->>>>>>> f0960e9c
+            (KeyCode::Esc, "agdfeohinl", Some(None)),
             (
                 KeyCode::Enter,
                 "agdfeohinl",
