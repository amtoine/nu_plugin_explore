--- conflicted
+++ resolved
@@ -6,15 +6,9 @@
 anyhow = "1.0.73"
 console = "0.15.7"
 crossterm = "0.27.0"
-<<<<<<< HEAD
 nu-plugin = { version = "0.90.2", path = "../nushell/crates/nu-plugin" }
 nu-protocol = { version = "0.90.2", path = "../nushell/crates/nu-protocol", features = ["plugin"] }
-ratatui = "0.22.0"
-=======
-nu-plugin = "0.90.1"
-nu-protocol = { version = "0.90.1", features = ["plugin"] }
 ratatui = "0.26.1"
->>>>>>> 426e3c91
 url = "2.4.0"
 
 [lib]
