--- conflicted
+++ resolved
@@ -5,17 +5,10 @@
 [dependencies]
 anyhow = "1.0.73"
 console = "0.15.7"
-<<<<<<< HEAD
-crossterm = "0.26.1"
-nu-plugin = { version = "0.83.1" }
-nu-protocol = { version = "0.83.1", features = ["plugin"] }
-ratatui = "0.21.0"
-=======
 crossterm = "0.27.0"
 nu-plugin = "0.84.0"
 nu-protocol = { version = "0.84.0", features = ["plugin"] }
 ratatui = "0.22.0"
->>>>>>> c4fe1f67
 url = "2.4.0"
 
 [lib]
